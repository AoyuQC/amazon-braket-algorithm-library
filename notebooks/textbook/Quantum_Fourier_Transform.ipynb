{
<<<<<<< HEAD
    "cells": [
        {
            "cell_type": "markdown",
            "id": "b7b21320",
            "metadata": {},
            "source": [
                "# Quantum Fourier Transform\n",
                "\n",
                "The QFT is an important subroutine to many quantum algorithms, most famously Shor's algorithm for factoring and the quantum phase estimation (QPE) algorithm for estimating the eigenvalues of a unitary operator [1, 2]. The QFT can be performed efficiently on a quantum computer, using only\n",
                "single-qubit Hadamard gates and two-qubit controlled phase shift gates, where is the number of qubits. We first review the basics of the quantum Fourier transform, and its relation to the discrete (classical) Fourier transform. We then implement the QFT in code two ways: recursively and non-recursively. \n",
                "\n",
                "## Reference\n",
                "\n",
                "[1] Wikipedia: https://en.wikipedia.org/wiki/Quantum_Fourier_transform\n",
                "\n",
                "[2] Nielsen, Michael A., Chuang, Isaac L. (2010). Quantum Computation and Quantum Information (2nd ed.). Cambridge: Cambridge University Press."
            ]
        },
        {
            "cell_type": "code",
            "execution_count": 1,
            "id": "865f8bf5",
            "metadata": {},
            "outputs": [],
            "source": [
                "from notebook_plotting import plot_bitstrings_formatted\n",
                "import matplotlib.pyplot as plt\n",
                "\n",
                "%matplotlib inline\n",
                "\n",
                "import numpy as np\n",
                "from braket.circuits import Circuit\n",
                "from braket.devices import LocalSimulator\n",
                "\n",
                "from braket.experimental.algorithms.quantum_fourier_transform import (\n",
                "    quantum_fourier_transform as qft,\n",
                ")"
            ]
        },
        {
            "cell_type": "markdown",
            "id": "1991c703",
            "metadata": {},
            "source": [
                "# Circuits"
            ]
        },
        {
            "cell_type": "code",
            "execution_count": 2,
            "id": "e040b503",
            "metadata": {
                "scrolled": true
            },
            "outputs": [
                {
                    "name": "stdout",
                    "output_type": "stream",
                    "text": [
                        "T  : |0|     1     |      2      |           3           |      4      |     5     | 6  | 7  |\n",
                        "                                                                                              \n",
                        "q0 : -H-PHASE(1.57)-PHASE(0.79)---PHASE(0.39)--------------------------------------------SWAP-\n",
                        "        |           |             |                                                      |    \n",
                        "q1 : ---C-----------|-----------H-|-----------PHASE(1.57)-PHASE(0.79)---------------SWAP-|----\n",
                        "                    |             |           |           |                         |    |    \n",
                        "q2 : ---------------C-------------|-----------C-----------|-----------H-PHASE(1.57)-SWAP-|----\n",
                        "                                  |                       |             |                |    \n",
                        "q3 : -----------------------------C-----------------------C-------------C-----------H----SWAP-\n",
                        "\n",
                        "T  : |0|     1     |      2      |           3           |      4      |     5     | 6  | 7  |\n"
                    ]
                }
            ],
            "source": [
                "n_qubits = 4\n",
                "circuit = qft.quantum_fourier_transform(range(n_qubits))\n",
                "print(circuit)"
            ]
        },
        {
            "cell_type": "code",
            "execution_count": 3,
            "id": "a6a27639",
            "metadata": {
                "scrolled": true
            },
            "outputs": [
                {
                    "name": "stdout",
                    "output_type": "stream",
                    "text": [
                        "T  : |    0    |1|     2      |      3       |            4            |      5       |     6      |7|\n",
                        "                                                                                                      \n",
                        "q0 : -SWAP-------------------------------------------------PHASE(-0.39)---PHASE(-0.79)-PHASE(-1.57)-H-\n",
                        "      |                                                    |              |            |              \n",
                        "q1 : -|----SWAP------------------PHASE(-0.79)-PHASE(-1.57)-|------------H-|------------C--------------\n",
                        "      |    |                     |            |            |              |                           \n",
                        "q2 : -|----SWAP---PHASE(-1.57)-H-|------------C------------|--------------C---------------------------\n",
                        "      |           |              |                         |                                          \n",
                        "q3 : -SWAP------H-C--------------C-------------------------C------------------------------------------\n",
                        "\n",
                        "T  : |    0    |1|     2      |      3       |            4            |      5       |     6      |7|\n"
                    ]
                }
            ],
            "source": [
                "circuit = qft.inverse_quantum_fourier_transform(range(n_qubits))\n",
                "print(circuit)"
            ]
        },
        {
            "cell_type": "markdown",
            "id": "6fe50dcb",
            "metadata": {},
            "source": [
                "# Local Simulator"
            ]
        },
        {
            "cell_type": "markdown",
            "id": "0186b9ab",
            "metadata": {},
            "source": [
                "## Example 1"
            ]
        },
        {
            "cell_type": "code",
            "execution_count": 4,
            "id": "a8904721",
            "metadata": {
                "scrolled": true
            },
            "outputs": [
                {
                    "data": {
                        "image/png": "iVBORw0KGgoAAAANSUhEUgAAAYIAAAEaCAYAAAAcz1CnAAAAOXRFWHRTb2Z0d2FyZQBNYXRwbG90bGliIHZlcnNpb24zLjUuMSwgaHR0cHM6Ly9tYXRwbG90bGliLm9yZy/YYfK9AAAACXBIWXMAAAsTAAALEwEAmpwYAAAYGklEQVR4nO3de7RkdXnm8e8jiBdUvNCioUGYCEKrEbVFXRmNRo2NroCJGml1QKKStRSVpYliMmJEkoAmjpqgpr3iFYgmpkdbISaokxiwG7nIZdAOo9JopL3g6Bij6Dt/1G4tquucU9Wn6lQ1v+9nrVpdtS9vvdU09dTe+7f3TlUhSWrXbWbdgCRptgwCSWqcQSBJjTMIJKlxBoEkNc4gkKTGTS0IkrwryY1JrlxgfpK8OcnWJFckeci0epEkLWyaWwTvAdYtMv8o4JDucSLw1in2IklawNSCoKo+C3xnkUWOAd5bPRcBd01y72n1I0kabpbHCPYHru97va2bJklaQXvOuoFRJDmR3u4j9t5774cedthhM+5IknYvl1xyybeqatWwebMMghuAA/per+6m7aSqNgAbANauXVtbtmyZfneSdCuS5KsLzZvlrqGNwHHd6KFHAN+rqm/MsB9JatLUtgiSfAh4DLBvkm3Aq4HbAlTV24BNwJOArcAPgROm1YskaWFTC4KqWr/E/AJeOK33lySNxjOLJalxBoEkNc4gkKTGGQSS1DiDQJIaZxBIUuMMAklqnEEgSY0zCCSpcQaBJDXOIJCkxhkEktQ4g0CSGmcQSFLjDAJJapxBIEmNMwgkqXEGgSQ1ziCQpMYZBJLUOINAkhpnEEhS4wwCSWqcQSBJjTMIJKlxBoEkNc4gkKTGGQSS1DiDQJIaZxBIUuMMAklqnEEgSY0zCCSpcQaBJDXOIJCkxk01CJKsS3Jtkq1JThky/8AkFya5NMkVSZ40zX4kSTubWhAk2QM4CzgKWAOsT7JmYLH/DpxXVQ8GjgXeMq1+JEnDTXOL4Ehga1VdV1U/Bs4BjhlYpoC7dM/3Ab4+xX4kSUNMMwj2B67ve72tm9bvj4FnJ9kGbAJeNKxQkhOTbEmyZfv27dPoVZKaNeuDxeuB91TVauBJwPuS7NRTVW2oqrVVtXbVqlUr3qQk3ZpNMwhuAA7oe726m9bvucB5AFX1r8DtgX2n2JMkacA0g2AzcEiSg5PsRe9g8MaBZb4GPA4gyeH0gsB9P5K0gqYWBFV1M3AScD5wDb3RQVclOS3J0d1iLwOen+Ry4EPAc6qqptWTJGlne06zeFVtoncQuH/aqX3PrwZ+dZo9SJIWN+uDxZKkGTMIJKlxBoEkNc4gkKTGGQSS1DiDQJIaZxBIUuMMAklqnEEgSY0zCCSpcQaBJDXOIJCkxhkEktQ4g0CSGmcQSFLjDAJJapxBIEmNMwgkqXEGgSQ1ziCQpMYZBJLUOINAkhpnEEhS4wwCSWqcQSBJjTMIJKlxBoEkNc4gkKTGGQSS1DiDQJIaZxBIUuMMAklqnEEgSY0zCCSpcVMNgiTrklybZGuSUxZY5neSXJ3kqiQfnGY/kqSdjRQESf42yZOTjBwcSfYAzgKOAtYA65OsGVjmEOCVwK9W1f2Bk0etL0majFG/2N8CPBP4cpIzktxvhHWOBLZW1XVV9WPgHOCYgWWeD5xVVd8FqKobR+xHkjQhIwVBVX2qqp4FPAT4CvCpJJ9LckKS2y6w2v7A9X2vt3XT+h0KHJrkX5JclGTdeO1LkpZrnF099wCeAzwPuBR4E71g+IdlvP+ewCHAY4D1wNuT3HXIe5+YZEuSLdu3b1/G20mSBo16jODvgP8F3BH4zao6uqrOraoXAXdaYLUbgAP6Xq/upvXbBmysqp9U1f8BvkQvGG6hqjZU1dqqWrtq1apRWpYkjWjULYK3V9WaqvqzqvoGQJLbAVTV2gXW2QwckuTgJHsBxwIbB5b5KL2tAZLsS29X0XVjfQJJ0rKMGgSnD5n2r4utUFU3AycB5wPXAOdV1VVJTktydLfY+cC3k1wNXAj8QVV9e8SeJEkTsOdiM5Pci94B3jskeTCQbtZd6O0mWlRVbQI2DUw7te95AS/tHpKkGVg0CIAn0jtAvBp4Q9/07wN/OKWeJEkraNEgqKqzgbOTPLWqPrJCPUmSVtBSu4aeXVXvBw5KstPum6p6w5DVJEm7kaV2De3d/bnQEFFJ0m5uqV1Df939+ZqVaUeStNKW2jX05sXmV9WLJ9uOJGmlLbVr6JIV6UKSNDOjjBqSJN2KLbVr6I1VdXKS/wnU4PyqOnrIapKk3chSu4be1/3559NuRJI0G0vtGrqk+/Mz3YXjDqO3ZXBtd7MZSdJubqktAgCSPBl4G/Bv9K43dHCS36uqT0yzOUnS9I0UBMBfAI+tqq0ASX4Z+DhgEEjSbm7Uy1B/f0cIdK6jd+E5SdJubqlRQ7/dPd2SZBNwHr1jBE+nd+MZSdJubqldQ7/Z9/ybwK91z7cDd5hKR5KkFbXUqKETVqoRSdJsjDpq6PbAc4H7A7ffMb2qfndKfUmSVsioB4vfB9yL3h3LPkPvjmUeLJakW4FRg+C+VfUq4P911x96MvDw6bUlSVopowbBT7o/b0ryAGAf4J7TaUmStJJGPaFsQ5K7Aa8CNtK7Y9mrptaVJGnFjBQEVfWO7ulngP8yvXYkSSttpF1DSe6R5C+TfCHJJUnemOQe025OkjR9ox4jOAe4EXgq8DTgW8C502pKkrRyRj1GcO+qem3f69OTPGMaDUmSVtaoWwQXJDk2yW26x+8A50+zMUnSyljqonPfp3eRuQAnA+/vZt0G+AHw+9NsTpI0fUtda+jOK9WIJGk2Rj1GQJKjgUd3Lz9dVR+bTkuSpJU06vDRM4CXAFd3j5ck+bNpNiZJWhmjbhE8CTiiqn4GkORs4FLgldNqTJK0MkYdNQRw177n+0y4D0nSjIy6RfCnwKVJLqQ3gujRwClT60qStGKWDIIktwF+BjwCeFg3+RVV9e/TbEyStDKW3DXUHRd4eVV9o6o2do+RQiDJuiTXJtmaZMEtiCRPTVJJ1o7RuyRpAkY9RvCpJL+f5IAkd9/xWGyFJHsAZwFHAWuA9UnWDFnuzvRGJF08Zu+SpAkY9RjBM+idYfyCgemLXZL6SGBrVV0HkOQc4Bh6w0/7vRY4E/iDEXuRJE3QqFsEa+j9ur8cuAz4S3o3sl/M/sD1fa+3ddN+LslDgAOq6uOLFUpyYpItSbZs3759xJYlSaMYNQjOBg4H3kwvBNZ003ZZdxD6DcDLllq2qjZU1dqqWrtq1arlvK0kacCou4YeUFX9+/cvTDK4i2fQDcABfa9Xd9N2uDPwAODTSQDuBWxMcnRVbRmxL0nSMo26RfCFJI/Y8SLJw4Glvqw3A4ckOTjJXsCx9O53DEBVfa+q9q2qg6rqIOAiwBCQpBU26hbBQ4HPJfla9/pA4NokXwSqqn5lcIWqujnJSfTuW7AH8K6quirJacCWqto4uI4kaeWNGgTrdqV4VW0CNg1MO3WBZR+zK+8hSVqekYKgqr467UYkSbMxzkXnJEm3QgaBJDXOIJCkxhkEktQ4g0CSGmcQSFLjDAJJapxBIEmNMwgkqXEGgSQ1ziCQpMYZBJLUOINAkhpnEEhS4wwCSWqcQSBJjTMIJKlxBoEkNc4gkKTGGQSS1DiDQJIaZxBIUuMMAklqnEEgSY0zCCSpcQaBJDXOIJCkxhkEktQ4g0CSGmcQSFLjDAJJapxBIEmNMwgkqXFTDYIk65Jcm2RrklOGzH9pkquTXJHkH5PcZ5r9SJJ2NrUgSLIHcBZwFLAGWJ9kzcBilwJrq+pXgA8Dr5tWP5Kk4aa5RXAksLWqrquqHwPnAMf0L1BVF1bVD7uXFwGrp9iPJGmIaQbB/sD1fa+3ddMW8lzgE1PsR5I0xJ6zbgAgybOBtcCvLTD/ROBEgAMPPHAFO5OkW79pbhHcABzQ93p1N+0Wkjwe+CPg6Kr6z2GFqmpDVa2tqrWrVq2aSrOS1KppBsFm4JAkByfZCzgW2Ni/QJIHA39NLwRunGIvkqQFTC0Iqupm4CTgfOAa4LyquirJaUmO7hZ7PXAn4G+SXJZk4wLlJElTMtVjBFW1Cdg0MO3UvuePn+b7S5KW5pnFktQ4g0CSGmcQSFLjDAJJapxBIEmNMwgkqXEGgSQ1ziCQpMYZBJLUOINAkhpnEEhS4wwCSWqcQSBJjTMIJKlxBoEkNc4gkKTGGQSS1DiDQJIaZxBIUuMMAklqnEEgSY3bc9YNrKSDTvn4stb/yhlPnlAnkjQ/3CKQpMY1tUWgW5flbOG5dTdf3FqfLYNgGfwiGp9/Z7cefnmPb17/zgyCWyG/bG9dJvnfs5V/G/6djccgmBMt/GNrxbz+6pMWYhBoUa18qbXyOaVhHDUkSY0zCCSpcQaBJDXOIJCkxhkEktQ4g0CSGmcQSFLjphoESdYluTbJ1iSnDJl/uyTndvMvTnLQNPuRJO1sakGQZA/gLOAoYA2wPsmagcWeC3y3qu4L/A/gzGn1I0kabppbBEcCW6vquqr6MXAOcMzAMscAZ3fPPww8Lkmm2JMkaUCqajqFk6cB66rqed3r/wY8vKpO6lvmym6Zbd3rf+uW+dZArROBE7uX9wOunUrTsC/wrSWXWvlak67XQq1J12uh1qTrtVBr0vUm3Vu/+1TVqmEzdotrDVXVBmDDtN8nyZaqWjtvtSZdr4Vak67XQq1J12uh1qTrTbq3UU1z19ANwAF9r1d304Yuk2RPYB/g21PsSZI0YJpBsBk4JMnBSfYCjgU2DiyzETi+e/404J9qWvuqJElDTW3XUFXdnOQk4HxgD+BdVXVVktOALVW1EXgn8L4kW4Hv0AuLWZrk7qdJ78qa197mtdak67VQa9L1Wqg16XpT3wU+zNQOFkuSdg+eWSxJjTMIJKlxBoEkNc4gkKTG7RYnlE1LdzmLI4H9u0k3AJ+f5BDWJIdV1f8ec519gHUDfZ1fVTdNsK8nVNU/7MJ6c9lbksPoXbKkv6+NVXXNBPs6oarePal60rxodtRQkt8A3gJ8mV+c6LYauC/wgqq6YELv87WqOnCM5Y8DXg1cMNDXE4DXVNV7Z9HXPPeW5BXAenrXs9rW19exwDlVdcYs+upbby7Ds1tvLgN0JfpaRm9PBJ4y0NvfV9UnJ9jXqVV12qTqLfl+DQfBNcBRVfWVgekHA5uq6vAxar15oVnA8VV1lzFqXUvveks3DUy/G3BxVR06Rq3BE/j6+/r1qtp71Frz3FuSLwH3r6qfDEzfC7iqqg4Zo9YVi/R1aFXdbtRaXb25DM9unbkM0JXqaxd7eyNwKPDegd6OA75cVS+ZRV/L1fKuoT35xX/IfjcAtx2z1gnAy4D/HDJv/Zi1AgxL559188bxKODZwA+GvMeRY9basd489vYz4JeArw5Mv3c3bxz7AU8Evjukr8+NWQvgj4CHLhSe9L5QRrJEeN5jF3p7LsMD9A3AVcDIX7hLBOh+s+prCr09adgPniTnAl8CRg6CJP93kb7uMGZfy9JyELwL2JzkHOD6btoB9H51vHPMWpuBK6tqpy+KJH88Zq0/Ab6Q5IK+vg6k9wvytWPWugj4YVV9Zkhfu3IF13nt7WTgH5N8eaCv+wInLbTSAj4G3KmqLhvS16fHrAXzG547epjHAJ1kX5Pu7UdJHlZVmwemPwz40Zi1bgIeVlXfHJyR5PqdF5+eZncNAXQ3yjmanfdDXj1mnbsDP6qqH06or7vR+4c7uE958B/yipvX3pLchp0P/G+uqp/OritIcjxwKr1dQzuFZ1W9Z4xanwBeV1UXDpn32ap69Ji9rQP+it5xsp0CdJx93kneCby7qv55yLwPVtUzZ9HXFHp7CPBW4M78Yo/CAcD3gBdW1SVj1Dqd3vfN54fMO7OqXjFqreVqOgh26L7IqarvzFOteZVkP/q+cIf9oplFrQXq36mqBn9Br2iteQ1PmOsAncu+dkhyL2757/bfZ9nPcjUbBEkOBF4H/Dq9NA9wF+CfgFMGDyKPWOtx9Db3drnWEu/zxap64KxqJTkCeBu9y4Vvo/c5V9P7zC+oqi+MUevB9H5Z7cMtD6KOXWuJ95nYQbfl1NqdwrN7j5kG6KSHds/rUPGVqDWKlo8RnAu8EXjWjl8Z6d1n+en0Ris8Yha1kvz2QrOAe43R00Rrdd4D/F5VXTzwPo8A3g08aIxa755UrSQvXWgWcKcxeppora7eEQwJzyQ3MaHw3JVaI7ia3u6YFa+12NDuJGMP7Z50vUVcwOT+ziZZa0ktB8G+VXVu/4TuS/ycJOMe+JxkrXOBDzD8AOPtZ1gLYO/BL26AqrooyVhDUSdc60+B1wM3D5k37tnzk6wFcxqe3XrzGqBvAh6/0NBuYOSh3ZOut8RQ8buO09Qkay1Xy0FwSZK3AGdzy1FDxwOXzrDWFcCfV9WVgzOSPH6GtQA+keTj9IY89n/O44BxT6aZZK0vAB8ddqAuyfNmWAvmNzxhfgN0kkO7J11vkkPFJ1lrWVoOguPojVd+DQOjhhh/+Ogka50MLDS++LdmWIuqenGSo9j5jM+zqmrTrGrR+x9qoVucjnv/10nWgvkNT5jfAJ3k0O5J15vkUPFJ1lqWZg8WSytlgcDbuAuBN+la9wO+U1Xbh8zbb5yD0JOs1a1zOMM/51hDuyddb5JDxSc97HxZvbQaBEn2pPcr/ikMXDMEeOfgWY0zqPVb9E6qmYtaI7zXhqo60VrS7qflIPgQvaGKZ3PLa4YcD9y9qp5hrZ3q3X2hWcDlVbXaWjvV2wd4Jb1fo/vRO3B/I70wPmPw0hMrVWug3lOAe06ot2XXWuJ9PlFVR02i1qTrzWutUbR8jOChtfM1Q7YBF6V3ETNr7Ww7vdP++y+NUN3re1prqPPonU/y2B0nHXUnIz2nm/cbM6rVX+8xA/WOX0Zvy67Vnb07dBZwxBg9TbzevNZarpaD4DtJng58pKp+Bj8/m/Hp7HxNEmv1XAc8rqq+Njgj418bpYVaAAdV1Zn9E7ovyjOSnDDDWovVOzPJ786w1mbgM9wyjHe465i1Jl1vXmstT1U1+QAOojfO/kZ6Vw38Uvf8XOBgaw2t90LgQQvMe5G1hq5zAfByYL++afsBrwA+Nata89wbcCVwyALzrt+FzzmxevNaa7mPZo8RwIIjCf6+duHmFy3U6upN7IYhjdS6G3BKV2/HrqVv0htafEaNcb2hSdaa596SPA34YlXtdBXaJE+pqo+OWmvS9ea11nI1e8/i9G5+8UF6+38v7h4AH0pyirWG1ns5vUtmBPh898gu9narrwVQVd+tqldU1WFVdffucXj1riz5lFnVmufequrDw74cO3cbp9ak681rrWVbyc2PeXrQ201y2yHT96J3pyFr7Sa9zWutEd7ra/NYa55783NO59HyweJJ3vyihVrz3Nu81iITvDvWJGtNut681pp0vXmttVwtB8HJTO6uVi3Umufe5rUWTPbuWJO+jea89ubn3LXPucuaDYKq+mSSQ5nAzS9aqDXPvc1rrc4kb3056dtozmtvfs5d+5y7rOlRQ5KkhkcNSZJ6DAJJapxBoOYkOSjJsJv1vCPJmu75H45Q5+Qkd1xk/s/rSfPMYwRqTpKDgI9V1QMWWeYHVbXoLRaTfAVYW1XfGjJvj108uCytOLcI1Ko9k3wgyTVJPpzkjkk+nWRtkjOAOyS5rFtm7yQfT3J5kiuTPCPJi+mdb3BhkguhFx5J/iLJ5cAjd9Trm/cnXY2LkuzXTf/l7vUXk5ye5Afd9Hsn+WzXw5VJHjWbvya1wCBQq+4HvKWqDqd3O88X7JhRVacA/1FVR1TVs4B1wNer6kHdVsQnq+rNwNfpXRL6sd2qewMXd8v988D77Q1cVFUPAj4LPL+b/ibgTVX1QG55X91nAudX1RH0bkp/2aQ+uDTIIFCrrq+qf+mevx/4r4ss+0XgCUnOTPKoqvreAsv9FPjIAvN+TG/cOMAl9K4MC/BI4G+65x/sW34zcEJ69659YFV9f5H+pGUxCNSqwYNjCx4sq6ovAQ+hFwinJzl1gUV/tMhxgZ/ULw7I/ZQlTuasqs8Cj6Z3Mtt7khy32PLSchgEatWBSR7ZPX8mMLgr5ydJbguQ5JeAH1bV+4HX0wsFgO8Dd15mHxcBT+2eH7tjYpL7AN+sqrcD7+h7T2niDAK16lrghUmuoXfJ37cOzN8AXJHkA8ADgc8nuQx4NXB63zKf3HGweBedDLy0uwDZfYEdu50eA1ye5FLgGfSOJUhT4fBRaYa68xD+o6oqybHA+qo6ZtZ9qS3NXnROmhMPBf4qSYCbgHHv7ystm1sEktQ4jxFIUuMMAklqnEEgSY0zCCSpcQaBJDXOIJCkxv1/aV6w/vt1g+kAAAAASUVORK5CYII=\n",
                        "text/plain": [
                            "<Figure size 432x288 with 1 Axes>"
                        ]
                    },
                    "metadata": {
                        "needs_background": "light"
                    },
                    "output_type": "display_data"
                }
            ],
            "source": [
                "result = qft.run_quantum_fourier_transform(n_qubits=4, n_shots=1000, device=LocalSimulator())\n",
                "probabilities = result.values[0]\n",
                "plot_bitstrings_formatted(probabilities)\n",
                "plt.ylim([0, 1])"
            ]
        },
        {
            "cell_type": "code",
            "execution_count": 5,
            "id": "eb9386ab",
            "metadata": {},
            "outputs": [
                {
                    "data": {
                        "text/plain": [
                            "array([0.078, 0.064, 0.055, 0.059, 0.052, 0.066, 0.07 , 0.053, 0.056,\n",
                            "       0.061, 0.061, 0.064, 0.072, 0.061, 0.062, 0.066])"
                        ]
                    },
                    "execution_count": 5,
                    "metadata": {},
                    "output_type": "execute_result"
                }
            ],
            "source": [
                "result.values[0]"
            ]
        },
        {
            "cell_type": "markdown",
            "id": "edc705a9",
            "metadata": {},
            "source": [
                "## Example 2"
            ]
        },
        {
            "cell_type": "code",
            "execution_count": 6,
            "id": "ccfd12f8",
            "metadata": {
                "scrolled": true
            },
            "outputs": [
                {
                    "data": {
                        "image/png": "iVBORw0KGgoAAAANSUhEUgAAAYIAAAEaCAYAAAAcz1CnAAAAOXRFWHRTb2Z0d2FyZQBNYXRwbG90bGliIHZlcnNpb24zLjUuMSwgaHR0cHM6Ly9tYXRwbG90bGliLm9yZy/YYfK9AAAACXBIWXMAAAsTAAALEwEAmpwYAAAYI0lEQVR4nO3de7RkZXnn8e9PEC+oeKFFQ4MwEYRWI0qLujIajRobXQETNdDqgEQlaykqSxPFZMRISAKaOGqCmvaKVyA6Y3q0FWKCOolBu5GLXAbtMCqNRtoLjo4xij7zR+3WorrOOVV9qk5V834/a9U6VXvveuopbOtXe79v7Z2qQpLUrtvNugFJ0mwZBJLUOINAkhpnEEhS4wwCSWqcQSBJjZtaECR5Z5Kbkly1wPokeVOSrUmuTPKwafUiSVrYNPcI3g2sW2T90cAh3e1k4C1T7EWStICpBUFVfQb4ziKbHAu8p3ouAe6e5L7T6keSNNwsxwj2B27oe7ytWyZJWkF7zrqBUSQ5md7hI/bee+8jDzvssBl3JEm7l0svvfRbVbVq2LpZBsGNwAF9j1d3y3ZSVRuADQBr166tLVu2TL87SboNSfLVhdbN8tDQRuCEbvbQI4HvVdU3ZtiPJDVpansEST4IPBbYN8k24NXA7QGq6q3AJuDJwFbgh8BJ0+pFkrSwqQVBVa1fYn0BL5zW60uSRuMviyWpcQaBJDXOIJCkxhkEktQ4g0CSGmcQSFLjDAJJapxBIEmNMwgkqXEGgSQ1ziCQpMYZBJLUOINAkhpnEEhS4wwCSWqcQSBJjTMIJKlxBoEkNc4gkKTGGQSS1DiDQJIaZxBIUuMMAklqnEEgSY0zCCSpcQaBJDXOIJCkxhkEktQ4g0CSGmcQSFLjDAJJapxBIEmNMwgkqXEGgSQ1ziCQpMZNNQiSrEtyXZKtSU4bsv7AJBcnuSzJlUmePM1+JEk7m1oQJNkDOAc4GlgDrE+yZmCz/wpcUFUPBY4H3jytfiRJw01zj+AoYGtVXV9VPwbOA44d2KaAu3X39wG+PsV+JElDTDMI9gdu6Hu8rVvW74+BZyfZBmwCXjSsUJKTk2xJsmX79u3T6FWSmjXrweL1wLurajXwZOC9SXbqqao2VNXaqlq7atWqFW9Skm7LphkENwIH9D1e3S3r91zgAoCq+hfgjsC+U+xJkjRgmkGwGTgkycFJ9qI3GLxxYJuvAY8HSHI4vSDw2I8kraCpBUFV3QKcAlwIXEtvdtDVSc5Icky32cuA5ye5Avgg8Jyqqmn1JEna2Z7TLF5Vm+gNAvcvO73v/jXAr06zB0nS4mY9WCxJmjGDQJIaZxBIUuMMAklqnEEgSY0zCCSpcQaBJDXOIJCkxhkEktQ4g0CSGmcQSFLjDAJJapxBIEmNMwgkqXEGgSQ1ziCQpMYZBJLUOINAkhpnEEhS4wwCSWqcQSBJjTMIJKlxBoEkNc4gkKTGGQSS1DiDQJIaZxBIUuMMAklqnEEgSY0zCCSpcQaBJDXOIJCkxhkEktQ4g0CSGjfVIEiyLsl1SbYmOW2BbX4nyTVJrk7ygWn2I0na2UhBkOS/J3lKkpGDI8kewDnA0cAaYH2SNQPbHAK8EvjVqnogcOqo9SVJkzHqB/ubgWcCX05yVpIHjPCco4CtVXV9Vf0YOA84dmCb5wPnVNV3AarqphH7kSRNyEhBUFWfrKpnAQ8DvgJ8Mslnk5yU5PYLPG1/4Ia+x9u6Zf0OBQ5N8s9JLkmybrz2JUnLNc6hnnsBzwGeB1wGvJFeMPz9Ml5/T+AQ4LHAeuBtSe4+5LVPTrIlyZbt27cv4+UkSYNGHSP4H8D/Au4M/GZVHVNV51fVi4C7LPC0G4ED+h6v7pb12wZsrKqfVNX/Ab5ELxhupao2VNXaqlq7atWqUVqWJI1o1D2Ct1XVmqr686r6BkCSOwBU1doFnrMZOCTJwUn2Ao4HNg5s8xF6ewMk2ZfeoaLrx3oHkqRlGTUIzhyy7F8We0JV3QKcAlwIXAtcUFVXJzkjyTHdZhcC305yDXAx8AdV9e0Re5IkTcCei61Mch96A7x3SvJQIN2qu9E7TLSoqtoEbBpYdnrf/QJe2t0kSTOwaBAAT6I3QLwaeH3f8u8DfzilniRJK2jRIKiqc4Fzkzytqj68Qj1JklbQUoeGnl1V7wMOSrLT4Zuqev2Qp0mSdiNLHRrau/u70BRRSdJubqlDQ3/T/X3NyrQjSVppSx0aetNi66vqxZNtR5K00pY6NHTpinQhSZqZUWYNSZJuw5Y6NPSGqjo1yf8EanB9VR0z5GmSpN3IUoeG3tv9/YtpNyJJmo2lDg1d2v39dHfiuMPo7Rlc111sRpK0m1tqjwCAJE8B3gr8K73zDR2c5Peq6uPTbE6SNH0jBQHwl8DjqmorQJJfBj4GGASStJsb9TTU398RAp3r6Z14TpK0m1tq1tBvd3e3JNkEXEBvjOAZ9C48I0nazS11aOg3++5/E/i17v524E5T6UiStKKWmjV00ko1IkmajVFnDd0ReC7wQOCOO5ZX1e9OqS9J0goZdbD4vcB96F2x7NP0rljmYLEk3QaMGgT3r6pXAf+vO//QU4BHTK8tSdJKGTUIftL9vTnJg4B9gHtPpyVJ0koa9QdlG5LcA3gVsJHeFcteNbWuJEkrZqQgqKq3d3c/Dfyn6bUjSVppIx0aSnKvJH+V5AtJLk3yhiT3mnZzkqTpG3WM4DzgJuBpwNOBbwHnT6spSdLKGXWM4L5V9Sd9j89Mctw0GpIkraxR9wguSnJ8ktt1t98BLpxmY5KklbHUSee+T+8kcwFOBd7Xrbod8APg96fZnCRp+pY619BdV6oRSdJsjDpGQJJjgMd0Dz9VVR+dTkuSpJU06vTRs4CXANd0t5ck+fNpNiZJWhmj7hE8GTiiqn4GkORc4DLgldNqTJK0MkadNQRw9777+0y4D0nSjIy6R/BnwGVJLqY3g+gxwGlT60qStGKWDIIktwN+BjwSeHi3+BVV9W/TbEyStDKWPDTUjQu8vKq+UVUbu9tIIZBkXZLrkmxNsuAeRJKnJakka8foXZI0AaOOEXwyye8nOSDJPXfcFntCkj2Ac4CjgTXA+iRrhmx3V3ozkj43Zu+SpAkYdYzgOHq/MH7BwPLFTkl9FLC1qq4HSHIecCy96af9/gQ4G/iDEXuRJE3QqHsEa+h9u78CuBz4K3oXsl/M/sANfY+3dct+LsnDgAOq6mOLFUpycpItSbZs3759xJYlSaMYNQjOBQ4H3kQvBNZ0y3ZZNwj9euBlS21bVRuqam1VrV21atVyXlaSNGDUQ0MPqqr+4/sXJxk8xDPoRuCAvseru2U73BV4EPCpJAD3ATYmOaaqtozYlyRpmUbdI/hCkkfueJDkEcBSH9abgUOSHJxkL+B4etc7BqCqvldV+1bVQVV1EHAJYAhI0gobdY/gSOCzSb7WPT4QuC7JF4Gqql8ZfEJV3ZLkFHrXLdgDeGdVXZ3kDGBLVW0cfI4kaeWNGgTrdqV4VW0CNg0sO32BbR+7K68hSVqekYKgqr467UYkSbMxzknnJEm3QQaBJDXOIJCkxhkEktQ4g0CSGmcQSFLjDAJJapxBIEmNMwgkqXEGgSQ1ziCQpMYZBJLUOINAkhpnEEhS4wwCSWqcQSBJjTMIJKlxBoEkNc4gkKTGGQSS1DiDQJIaZxBIUuMMAklqnEEgSY0zCCSpcQaBJDXOIJCkxhkEktQ4g0CSGmcQSFLjDAJJapxBIEmNMwgkqXFTDYIk65Jcl2RrktOGrH9pkmuSXJnkH5Lcb5r9SJJ2NrUgSLIHcA5wNLAGWJ9kzcBmlwFrq+pXgA8Br51WP5Kk4aa5R3AUsLWqrq+qHwPnAcf2b1BVF1fVD7uHlwCrp9iPJGmIaQbB/sANfY+3dcsW8lzg41PsR5I0xJ6zbgAgybOBtcCvLbD+ZOBkgAMPPHAFO5Ok275p7hHcCBzQ93h1t+xWkjwB+CPgmKr6j2GFqmpDVa2tqrWrVq2aSrOS1KppBsFm4JAkByfZCzge2Ni/QZKHAn9DLwRummIvkqQFTC0IquoW4BTgQuBa4IKqujrJGUmO6TZ7HXAX4G+TXJ5k4wLlJElTMtUxgqraBGwaWHZ63/0nTPP1JUlL85fFktQ4g0CSGmcQSFLjDAJJapxBIEmNMwgkqXEGgSQ1ziCQpMYZBJLUOINAkho3F6ehXikHnfaxZT3/K2c9ZUKdSNL8aCoIpJXgFw7tbgwCac4tJ1gMFY3CMQJJapx7BMvgNzVJtwUGgYTH9dU2Dw1JUuPcI5CkFTKve57uEUhS4wwCSWqcQSBJjTMIJKlxDhZLDfG3LxrGPQJJapx7BHPCb2qSZsU9AklqnHsE2m25FyVNhkEgSYto4QuHh4YkqXEGgSQ1ziCQpMYZBJLUOINAkhpnEEhS45w+ehvUwnQ3SZMz1SBIsg54I7AH8PaqOmtg/R2A9wBHAt8Gjquqr0yzJ82WIXXbMa9X2wL/nY1raoeGkuwBnAMcDawB1idZM7DZc4HvVtX9gf8GnD2tfiRJw01zjOAoYGtVXV9VPwbOA44d2OZY4Nzu/oeAxyfJFHuSJA1IVU2ncPJ0YF1VPa97/F+AR1TVKX3bXNVts617/K/dNt8aqHUycHL38AHAdVNpGvYFvrXkVitfa9L1Wqg16Xot1Jp0vRZqTbrepHvrd7+qWjVsxW4xWFxVG4AN036dJFuqau281Zp0vRZqTbpeC7UmXa+FWpOuN+neRjXNQ0M3Agf0PV7dLRu6TZI9gX3oDRpLklbININgM3BIkoOT7AUcD2wc2GYjcGJ3/+nAP9a0jlVJkoaa2qGhqrolySnAhfSmj76zqq5Ocgawpao2Au8A3ptkK/AdemExS5M8/DTpQ1nz2tu81pp0vRZqTbpeC7UmXW/qh8CHmdpgsSRp9+ApJiSpcQaBJDXOIJCkxhkEktS43eIHZdPSnc7iKGD/btGNwOcnOYU1yWFV9b/HfM4+wLqBvi6sqpsn2NcTq+rvd+F5c9lbksPonbKkv6+NVXXtBPs6qareNal60rxodtZQkt8A3gx8mV/80G01cH/gBVV10YRe52tVdeAY258AvBq4aKCvJwKvqar3zKKvee4tySuA9fTOZ7Wtr6/jgfMGz3q7Un31PW8uw7N73lwG6Er0tYzengQ8daC3v6uqT0ywr9Or6oxJ1Vvy9RoOgmuBowdPe53kYGBTVR0+Rq03LbQKOLGq7jZGrevonW/p5oHl9wA+V1WHjlFr8Ad8/X39elXtPWqtee4tyZeAB1bVTwaW7wVcXVWHjFHrykX6OrSq7jBqra7eXIZn95y5DNCV6msXe3sDcCi90+f393YC8OWqesks+lqulg8N7ckv/ofsdyNw+zFrnQS8DPiPIevWj1krwLB0/lm3bhyPBp4N/GDIaxw1Zq0dz5vH3n4G/BLw1YHl9+3WjWM/4EnAd4f09dkxawH8EXDkQuFJ7wNlJEuE5712obfnMjxAXw9cDYz8gbtEgO43q76m0NuTh33hSXI+8CVg5CBI8n8X6etOY/a1LC0HwTuBzUnOA27olh1A71vHO8astRm4qqp2+qBI8sdj1vpT4AtJLurr60B63yD/ZMxalwA/rKpPD+lrV87gOq+9nQr8Q5IvD/R1f+CUhZ60gI8Cd6mqy4f09akxa8H8hueOHuYxQCfZ16R7+1GSh1fV5oHlDwd+NGatm4GHV9U3B1ckuWHnzaen2UNDAN2Fco5h5+OQ14xZ557Aj6rqhxPq6x70/uEOHlMe/Ie84ua1tyS3Y+eB/81V9dPZdQVJTgROp3doaKfwrKp3j1Hr48Brq+riIes+U1WPGbO3dcBf0xsn2ylAxznmneQdwLuq6p+GrPtAVT1zFn1NobeHAW8B7sovjigcAHwPeGFVXTpGrTPpfd58fsi6s6vqFaPWWq6mg2CH7oOcqvrOPNWaV0n2o+8Dd9g3mlnUWqD+Xapq8Bv0itaa1/CEuQ7QuexrhyT34db/bv9tlv0sV7NBkORA4LXAr9NL8wB3A/4ROG2cayf31Xo8vd29Xa61xOt8saoePKtaSY4A3krvdOHb6L3P1fTe8wuq6gtj1HoovW9W+3DrQdSxay3xOhMbdFtOrd0pPLvXmGmATnpq97xOFV+JWqNoeYzgfOANwLN2fMtI7zrLz6A3W+GRs6iV5LcXWgXcZ4yeJlqr827g96rqcwOv80jgXcBDxqj1rknVSvLShVYBdxmjp4nW6uodwZDwTHIzEwrPXak1gmvoHY5Z8VqLTe1OMvbU7knXW8RFTO6/2SRrLanlINi3qs7vX9B9iJ+XZNyBz0nWOh94P8MHGO84w1oAew9+cANU1SVJxpqKOuFafwa8DrhlyLpxfz0/yVowp+HZPW9eA/SNwBMWmtoNjDy1e9L1lpgqfvdxmppkreVqOQguTfJm4FxuPWvoROCyGda6EviLqrpqcEWSJ8ywFsDHk3yM3pTH/vd5AjDuj2kmWesLwEeGDdQled4Ma8H8hifMb4BOcmr3pOtNcqr4JGstS8tBcAK9+cqvYWDWEONPH51krVOBheYX/9YMa1FVL05yNDv/4vOcqto0q1r0/g+10CVOx73+6yRrwfyGJ8xvgE5yavek601yqvgkay1Ls4PF0kpZIPA27kLgTbrWA4DvVNX2Iev2G2cQepK1uucczvD3OdbU7knXm+RU8UlPO19WL60GQZI96X2LfyoD5wwB3jH4q8YZ1Potej+qmYtaI7zWhqo62VrS7qflIPggvamK53Lrc4acCNyzqo6z1k717rnQKuCKqlptrZ3q7QO8kt630f3oDdzfRC+Mzxo89cRK1Rqo91Tg3hPqbdm1lnidj1fV0ZOoNel681prFC2PERxZO58zZBtwSXonMbPWzrbT+9l//6kRqnt8b2sNdQG935M8bsePjrofIz2nW/cbM6rVX++xA/VOXEZvy67V/Xp36CrgiDF6mni9ea21XC0HwXeSPAP4cFX9DH7+a8ZnsPM5SazVcz3w+Kr62uCKjH9ulBZqARxUVWf3L+g+KM9KctIMay1W7+wkvzvDWpuBT3PrMN7h7mPWmnS9ea21PFXV5A04iN48+5vonTXwS93984GDrTW03guBhyyw7kXWGvqci4CXA/v1LdsPeAXwyVnVmufegKuAQxZYd8MuvM+J1ZvXWsu9NTtGAAvOJPi72oWLX7RQq6s3sQuGNFLrHsBpXb0dh5a+SW9q8Vk1xvmGJllrnntL8nTgi1W101lokzy1qj4yaq1J15vXWsvV7DWL07v4xQfoHf/9XHcD+GCS06w1tN7L6Z0yI8Dnu1t2sbfbfC2AqvpuVb2iqg6rqnt2t8Ord2bJp86q1jz3VlUfGvbh2LnHOLUmXW9eay3bSu5+zNON3mGS2w9Zvhe9Kw1ZazfpbV5rjfBaX5vHWvPcm+9zOreWB4snefGLFmrNc2/zWotM8OpYk6w16XrzWmvS9ea11nK1HASnMrmrWrVQa557m9daMNmrY036Mprz2pvvc9fe5y5rNgiq6hNJDmUCF79oodY89zavtTqTvPTlpC+jOa+9+T537X3usqZnDUmSGp41JEnqMQgkqXEGgZqT5KAkwy7W8/Yka7r7fzhCnVOT3HmR9T+vJ80zxwjUnCQHAR+tqgctss0PqmrRSywm+Qqwtqq+NWTdHrs4uCytOPcI1Ko9k7w/ybVJPpTkzkk+lWRtkrOAOyW5vNtm7yQfS3JFkquSHJfkxfR+b3BxkouhFx5J/jLJFcCjdtTrW/enXY1LkuzXLf/l7vEXk5yZ5Afd8vsm+UzXw1VJHj2b/0xqgUGgVj0AeHNVHU7vcp4v2LGiqk4D/r2qjqiqZwHrgK9X1UO6vYhPVNWbgK/TOyX047qn7g18rtvunwZeb2/gkqp6CPAZ4Pnd8jcCb6yqB3Pr6+o+E7iwqo6gd1H6yyf1xqVBBoFadUNV/XN3/33Af15k2y8CT0xydpJHV9X3Ftjup8CHF1j3Y3rzxgEupXdmWIBHAX/b3f9A3/abgZPSu3btg6vq+4v0Jy2LQaBWDQ6OLThYVlVfAh5GLxDOTHL6Apv+aJFxgZ/ULwbkfsoSP+asqs8Aj6H3Y7Z3Jzlhse2l5TAI1KoDkzyqu/9MYPBQzk+S3B4gyS8BP6yq9wGvoxcKAN8H7rrMPi4BntbdP37HwiT3A75ZVW8D3t73mtLEGQRq1XXAC5NcS++Uv28ZWL8BuDLJ+4EHA59PcjnwauDMvm0+sWOweBedCry0OwHZ/YEdh50eC1yR5DLgOHpjCdJUOH1UmqHudwj/XlWV5HhgfVUdO+u+1JZmTzonzYkjgb9OEuBmYNzr+0rL5h6BJDXOMQJJapxBIEmNMwgkqXEGgSQ1ziCQpMYZBJLUuP8PeLKxBbhzOygAAAAASUVORK5CYII=\n",
                        "text/plain": [
                            "<Figure size 432x288 with 1 Axes>"
                        ]
                    },
                    "metadata": {
                        "needs_background": "light"
                    },
                    "output_type": "display_data"
                }
            ],
            "source": [
                "h_tgt = 2\n",
                "state_prep_circ = Circuit().h(h_tgt)\n",
                "\n",
                "result = qft.run_quantum_fourier_transform(\n",
                "    n_qubits=4, n_shots=1000, state_prep_circ=state_prep_circ, device=LocalSimulator()\n",
                ")\n",
                "\n",
                "probabilities = result.values[0]\n",
                "plot_bitstrings_formatted(probabilities)\n",
                "plt.ylim([0, 1])"
            ]
        },
        {
            "cell_type": "markdown",
            "id": "d3c380c3",
            "metadata": {},
            "source": [
                "## Example 3"
            ]
        },
        {
            "cell_type": "code",
            "execution_count": 7,
            "id": "623f2d8a",
            "metadata": {},
            "outputs": [
                {
                    "data": {
                        "image/png": "iVBORw0KGgoAAAANSUhEUgAAAYIAAAEaCAYAAAAcz1CnAAAAOXRFWHRTb2Z0d2FyZQBNYXRwbG90bGliIHZlcnNpb24zLjUuMSwgaHR0cHM6Ly9tYXRwbG90bGliLm9yZy/YYfK9AAAACXBIWXMAAAsTAAALEwEAmpwYAAAX4klEQVR4nO3de7RkdXnm8e8jiBdUvNCioUGYCEKrEbVFXRmNRo2NroCJGml1gcRI1lJUliaKyYgRSQKaOGqCmvaKVyCamB5thZigTmLAbuQOg/YwKo1G2hujY4yi7/xRu7WornNOVZ+qU9X8vp+1anXVvrz1VtPUU3vv3947VYUkqV23m3UDkqTZMggkqXEGgSQ1ziCQpMYZBJLUOINAkho3tSBI8u4kNyW5aoH5SfKWJFuTXJHkYdPqRZK0sGluEbwXWLfI/KOAQ7rHicDbptiLJGkBUwuCqvoc8J1FFjkGeF/1XATcPcl9p9WPJGm4WR4j2B+4oe/1tm6aJGkF7TnrBkaR5ER6u4/Ye++9H37YYYfNuKPJu/LGm3d53Qfvv88EO5F0W3TJJZd8q6pWDZs3yyC4ETig7/XqbtpOqmoDsAFg7dq1tWXLlul3t8IOOuUTu7zuljOeOsFOJN0WJfnqQvNmuWtoI3BcN3roUcDNVfWNGfYjSU2a2hZBkg8DjwP2TbINeA1we4CqejuwCXgKsBX4IXDCtHqRJC1sakFQVeuXmF/Ai6b1/pKk0XhmsSQ1ziCQpMYZBJLUOINAkhpnEEhS4wwCSWqcQSBJjTMIJKlxBoEkNc4gkKTGGQSS1DiDQJIaZxBIUuMMAklqnEEgSY0zCCSpcQaBJDXOIJCkxhkEktQ4g0CSGmcQSFLjDAJJapxBIEmNMwgkqXEGgSQ1ziCQpMYZBJLUOINAkhpnEEhS4wwCSWqcQSBJjTMIJKlxBoEkNc4gkKTGGQSS1LipBkGSdUmuS7I1ySlD5h+Y5MIklya5IslTptmPJGlnUwuCJHsAZwFHAWuA9UnWDCz234DzquqhwLHAW6fVjyRpuGluERwJbK2q66vqx8A5wDEDyxRwt+75PsDXp9iPJGmIaQbB/sANfa+3ddP6/Qnw3CTbgE3Ai4cVSnJiki1Jtmzfvn0avUpSs2Z9sHg98N6qWg08BXh/kp16qqoNVbW2qtauWrVqxZuUpNuyaQbBjcABfa9Xd9P6PR84D6Cq/g24I7DvFHuSJA2YZhBsBg5JcnCSvegdDN44sMzXgCcAJDmcXhC470eSVtDUgqCqbgFOAs4HrqU3OujqJKclObpb7OXAC5JcDnwYeF5V1bR6kiTtbM9pFq+qTfQOAvdPO7Xv+TXAr06zB0nS4mZ9sFiSNGMGgSQ1ziCQpMYZBJLUOINAkhpnEEhS4wwCSWqcQSBJjTMIJKlxBoEkNc4gkKTGGQSS1DiDQJIaZxBIUuMMAklqnEEgSY0zCCSpcQaBJDXOIJCkxhkEktQ4g0CSGmcQSFLjDAJJapxBIEmNMwgkqXEGgSQ1ziCQpMYZBJLUOINAkhpnEEhS4wwCSWqcQSBJjTMIJKlxBoEkNW6qQZBkXZLrkmxNcsoCy/xOkmuSXJ3kQ9PsR5K0s5GCIMnfJXlqkpGDI8kewFnAUcAaYH2SNQPLHAK8CvjVqnogcPKo9SVJkzHqF/tbgWcDX05yRpIHjLDOkcDWqrq+qn4MnAMcM7DMC4Czquq7AFV104j9SJImZKQgqKpPV9VzgIcBXwE+neTzSU5IcvsFVtsfuKHv9bZuWr9DgUOT/GuSi5KsG699SdJyjbOr517A84DfAy4F3kwvGP5xGe+/J3AI8DhgPfCOJHcf8t4nJtmSZMv27duX8XaSpEGjHiP4e+B/AncGfrOqjq6qc6vqxcBdFljtRuCAvteru2n9tgEbq+onVfV/gC/RC4ZbqaoNVbW2qtauWrVqlJYlSSMadYvgHVW1pqr+vKq+AZDkDgBVtXaBdTYDhyQ5OMlewLHAxoFlPkZva4Ak+9LbVXT9WJ9AkrQsowbB6UOm/dtiK1TVLcBJwPnAtcB5VXV1ktOSHN0tdj7w7STXABcCf1hV3x6xJ0nSBOy52Mwk96F3gPdOSR4KpJt1N3q7iRZVVZuATQPTTu17XsDLuockaQYWDQLgyfQOEK8G3tg3/fvAH02pJ0nSClo0CKrqbODsJE+vqo+uUE+SpBW01K6h51bVB4CDkuy0+6aq3jhkNUnSbmSpXUN7d38uNERUkrSbW2rX0N90f752ZdqRJK20pXYNvWWx+VX1ksm2I0laaUvtGrpkRbqQJM3MKKOGJEm3YUvtGnpTVZ2c5H8ANTi/qo4espokaTey1K6h93d//sW0G5EkzcZSu4Yu6f78bHfhuMPobRlc191sRpK0m1tqiwCAJE8F3g78b3rXGzo4ye9X1Sen2ZwkafpGCgLgL4HHV9VWgCS/DHwCMAgkaTc36mWov78jBDrX07vwnCRpN7fUqKHf7p5uSbIJOI/eMYJn0rvxjCRpN7fUrqHf7Hv+TeDXuufbgTtNpSNJ0opaatTQCSvViCRpNkYdNXRH4PnAA4E77pheVb87pb4kSStk1IPF7wfuQ++OZZ+ld8cyDxZL0m3AqEFw/6p6NfD/uusPPRV45PTakiStlFGD4Cfdn99L8iBgH+De02lJkrSSRj2hbEOSewCvBjbSu2PZq6fWlSRpxYwUBFX1zu7pZ4H/Mr12JEkrbaRdQ0nuleSvknwxySVJ3pTkXtNuTpI0faMeIzgHuAl4OvAM4FvAudNqSpK0ckY9RnDfqnpd3+vTkzxrGg1JklbWqFsEFyQ5NsntusfvAOdPszFJ0spY6qJz36d3kbkAJwMf6GbdDvgB8AfTbE6SNH1LXWvorivViCRpNkY9RkCSo4HHdi8/U1Ufn05LkqSVNOrw0TOAlwLXdI+XJvnzaTYmSVoZo24RPAU4oqp+BpDkbOBS4FXTakyStDJGHTUEcPe+5/tMuA9J0oyMukXwZ8ClSS6kN4LoscApU+tKkrRilgyCJLcDfgY8CnhEN/mVVfXv02xMkrQyltw11B0XeEVVfaOqNnaPkUIgybok1yXZmmTBLYgkT09SSdaO0bskaQJGPUbw6SR/kOSAJPfc8VhshSR7AGcBRwFrgPVJ1gxZ7q70RiRdPGbvkqQJGPUYwbPonWH8woHpi12S+khga1VdD5DkHOAYesNP+70OOBP4wxF7kSRN0KhbBGvo/bq/HLgM+Ct6N7JfzP7ADX2vt3XTfi7Jw4ADquoTixVKcmKSLUm2bN++fcSWJUmjGDUIzgYOB95CLwTWdNN2WXcQ+o3Ay5datqo2VNXaqlq7atWq5bytJGnAqLuGHlRV/fv3L0wyuItn0I3AAX2vV3fTdrgr8CDgM0kA7gNsTHJ0VW0ZsS9J0jKNukXwxSSP2vEiySOBpb6sNwOHJDk4yV7AsfTudwxAVd1cVftW1UFVdRBwEWAISNIKG3WL4OHA55N8rXt9IHBdkiuBqqpfGVyhqm5JchK9+xbsAby7qq5Ochqwpao2Dq4jSVp5owbBul0pXlWbgE0D005dYNnH7cp7SJKWZ6QgqKqvTrsRSdJsjHPROUnSbZBBIEmNMwgkqXEGgSQ1ziCQpMYZBJLUOINAkhpnEEhS4wwCSWqcQSBJjTMIJKlxBoEkNc4gkKTGGQSS1DiDQJIaZxBIUuMMAklqnEEgSY0zCCSpcQaBJDXOIJCkxhkEktQ4g0CSGmcQSFLjDAJJapxBIEmNMwgkqXEGgSQ1ziCQpMYZBJLUOINAkhpnEEhS4wwCSWrcVIMgybok1yXZmuSUIfNfluSaJFck+ack95tmP5KknU0tCJLsAZwFHAWsAdYnWTOw2KXA2qr6FeAjwOun1Y8kabhpbhEcCWytquur6sfAOcAx/QtU1YVV9cPu5UXA6in2I0kaYppBsD9wQ9/rbd20hTwf+OQU+5EkDbHnrBsASPJcYC3wawvMPxE4EeDAAw9cwc4k6bZvmlsENwIH9L1e3U27lSRPBP4YOLqq/nNYoaraUFVrq2rtqlWrptKsJLVqmkGwGTgkycFJ9gKOBTb2L5DkocDf0AuBm6bYiyRpAVMLgqq6BTgJOB+4Fjivqq5OclqSo7vF3gDcBfjbJJcl2bhAOUnSlEz1GEFVbQI2DUw7te/5E6f5/pKkpXlmsSQ1ziCQpMYZBJLUOINAkhpnEEhS4wwCSWqcQSBJjTMIJKlxBoEkNc4gkKTGGQSS1DiDQJIaZxBIUuMMAklqnEEgSY0zCCSpcQaBJDXOIJCkxhkEktQ4g0CSGmcQSFLjDAJJapxBIEmNMwgkqXEGgSQ1ziCQpMYZBJLUOINAkhpnEEhS4wwCSWqcQSBJjTMIJKlxBoEkNc4gkKTGGQSS1LipBkGSdUmuS7I1ySlD5t8hybnd/IuTHDTNfiRJO5taECTZAzgLOApYA6xPsmZgsecD362q+wP/HThzWv1Ikoab5hbBkcDWqrq+qn4MnAMcM7DMMcDZ3fOPAE9Ikin2JEkasOcUa+8P3ND3ehvwyIWWqapbktwM3Av4Vv9CSU4ETuxe/iDJdVPpGPYdfO85qbVovYy/HTWvn3PF/s6stSL1Wqg16XqT7q3f/RaaMc0gmJiq2gBsmPb7JNlSVWvnrdak67VQa9L1Wqg16Xot1Jp0vUn3Nqpp7hq6ETig7/XqbtrQZZLsCewDfHuKPUmSBkwzCDYDhyQ5OMlewLHAxoFlNgLHd8+fAfxzVdUUe5IkDZjarqFun/9JwPnAHsC7q+rqJKcBW6pqI/Au4P1JtgLfoRcWszTJ3U+T3pU1r73Na61J12uh1qTrtVBr0vWmvgt8mPgDXJLa5pnFktQ4g0CSGmcQSFLjDAJJatxucULZtHSXsziS3hnO0Duv4QuTHMKa5LCq+l9jrrMPsG6gr/Or6nsT7OtJVfWPu7DeXPaW5DB6lyzp72tjVV07wb5OqKr3TKqeNC+aHTWU5DeAtwJf5hcnuq0G7g+8sKoumND7fK2qDhxj+eOA1wAXDPT1JOC1VfW+WfQ1z70leSWwnt71rLb19XUscE5VnTGLvvrWm8vw7NabywBdib6W0duTgacN9PYPVfWpCfZ1alWdNql6S75fw0FwLXBUVX1lYPrBwKaqOnyMWm9ZaBZwfFXdbYxa1wGPHPySSHIP4OKqOnSMWoMn8PX39etVtfeotea5tyRfAh5YVT8ZmL4XcHVVHTJGrSsW6evQqrrDqLW6enMZnt06cxmgK9XXLvb2JuBQ4H0DvR0HfLmqXjqLvpar5V1De/KL/5D9bgRuP2atE4CXA/85ZN76MWsFGJbOP+vmjeMxwHOBHwx5jyPHrLVjvXns7WfALwFfHZh+327eOPYDngx8d0hfnx+zFsAfAw9fKDzpfaGMZInwvNcu9PZ8hgfoG4GrgZG/cJcI0P1m1dcUenvKsB88Sc4FvgSMHARJ/u8ifd1pzL6WpeUgeDewOck5/OIqqQfQ+9XxrjFrbQauqqqdviiS/MmYtf4U+GKSC/r6OpDeL8jXjVnrIuCHVfXZIX3tyhVc57W3k4F/SvLlgb7uD5w0Zq2PA3epqsuG9PWZMWvB/Ibnjh7mMUAn2deke/tRkkdU1eaB6Y8AfjRmre8Bj6iqbw7OSHLDzotPT7O7hgC6G+Uczc77Ia8Zs849gR9V1Q8n1Nc96P3DHdynPPgPecXNa29JbsfOB/43V9VPZ9cVJDkeOJXerqGdwrOq3jtGrU8Cr6+qC4fM+1xVPXbM3tYBf03vONlOATrOPu8k7wLeU1X/MmTeh6rq2bPoawq9PQx4G3BXfrFH4QDgZuBFVXXJGLVOp/d984Uh886sqleOWmu5mg6CHbovcqrqO/NUa14l2Y++L9xhv2hmUWuB+nepqsFf0Ctaa17DE+Y6QOeyrx2S3Idb/7v991n2s1zNBkGSA4HXA79OL80D3A34Z+CUwYPII9Z6Ar3NvV2utcT7XFlVD55VrSRHAG+nd7nwbfQ+52p6n/mFVfXFMWo9lN4vq3249UHUsWst8T4TO+i2nFq7U3h27zHTAJ300O55HSq+ErVG0fIxgnOBNwHP2fErI737LD+T3miFR82iVpLfXmgWcJ8xepporc57gd+vqosH3udRwHuAh4xR6z2TqpXkZQvNAu4yRk8TrdXVO4Ih4Znke0woPHel1giuobc7ZsVrLTa0O8nYQ7snXW8RFzC5v7NJ1lpSy0Gwb1Wd2z+h+xI/J8m4Bz4nWetc4IMMP8B4xxnWAth78IsboKouSjLWUNQJ1/oz4A3ALUPmjXv2/CRrwZyGZ7fevAbom4EnLjS0Gxh5aPek6y0xVPzu4zQ1yVrL1XIQXJLkrcDZ3HrU0PHApTOsdQXwF1V11eCMJE+cYS2ATyb5BL0hj/2f8zhg3JNpJlnri8DHhh2oS/J7M6wF8xueML8BOsmh3ZOuN8mh4pOstSwtB8Fx9MYrv5aBUUOMP3x0krVOBhYaX/xbM6xFVb0kyVHsfMbnWVW1aVa16P0PtdAtTse9/+ska8H8hifMb4BOcmj3pOtNcqj4JGstS7MHi6WVskDgbdyFwJt0rQcA36mq7UPm7TfOQehJ1urWOZzhn3Osod2TrjfJoeKTHna+rF5aDYIke9L7Ff80Bq4ZArxr8KzGGdT6LXon1cxFrRHea0NVnWgtaffTchB8mN5QxbO59TVDjgfuWVXPstZO9e650Czg8qpaba2d6u0DvIrer9H96B24v4leGJ8xeOmJlao1UO9pwL0n1Nuyay3xPp+sqqMmUWvS9ea11ihaPkbw8Nr5miHbgIvSu4iZtXa2nd5p//2XRqju9b2tNdR59M4nefyOk466k5Ge1837jRnV6q/3uIF6xy+jt2XX6s7eHToLOGKMniZeb15rLVfLQfCdJM8EPlpVP4Ofn834THa+Jom1eq4HnlBVXxuckfGvjdJCLYCDqurM/gndF+UZSU6YYa3F6p2Z5HdnWGsz8FluHcY73H3MWpOuN6+1lqeqmnwAB9EbZ38TvasGfql7fi5wsLWG1nsR8JAF5r3YWkPXuQB4BbBf37T9gFcCn55VrXnuDbgKOGSBeTfswuecWL15rbXcR7PHCGDBkQT/ULtw84sWanX1JnbDkEZq3QM4pau3Y9fSN+kNLT6jxrje0CRrzXNvSZ4BXFlVO12FNsnTqupjo9aadL15rbVczd6zOL2bX3yI3v7fi7sHwIeTnGKtofVeQe+SGQG+0D2yi73d5msBVNV3q+qVVXVYVd2zexxevStLPm1Wtea5t6r6yLAvx849xqk16XrzWmvZVnLzY54e9HaT3H7I9L3o3WnIWrtJb/Naa4T3+to81prn3vyc03m0fLB4kje/aKHWPPc2r7XIBO+ONclak643r7UmXW9eay1Xy0FwMpO7q1ULtea5t3mtBZO9O9akb6M5r735OXftc+6yZoOgqj6V5FAmcPOLFmrNc2/zWqszyVtfTvo2mvPam59z1z7nLmt61JAkqeFRQ5KkHoNAkhpnEKg5SQ5KMuxmPe9MsqZ7/kcj1Dk5yZ0Xmf/zetI88xiBmpPkIODjVfWgRZb5QVUteovFJF8B1lbVt4bM22MXDy5LK84tArVqzyQfTHJtko8kuXOSzyRZm+QM4E5JLuuW2TvJJ5JcnuSqJM9K8hJ65xtcmORC6IVHkr9Mcjnw6B31+ub9aVfjoiT7ddN/uXt9ZZLTk/ygm37fJJ/rergqyWNm89ekFhgEatUDgLdW1eH0buf5wh0zquoU4D+q6oiqeg6wDvh6VT2k24r4VFW9Bfg6vUtCP75bdW/g4m65fxl4v72Bi6rqIcDngBd0098MvLmqHsyt76v7bOD8qjqC3k3pL5vUB5cGGQRq1Q1V9a/d8w8A/3WRZa8EnpTkzCSPqaqbF1jup8BHF5j3Y3rjxgEuoXdlWIBHA3/bPf9Q3/KbgRPSu3ftg6vq+4v0Jy2LQaBWDR4cW/BgWVV9CXgYvUA4PcmpCyz6o0WOC/ykfnFA7qcscTJnVX0OeCy9k9nem+S4xZaXlsMgUKsOTPLo7vmzgcFdOT9JcnuAJL8E/LCqPgC8gV4oAHwfuOsy+7gIeHr3/NgdE5PcD/hmVb0DeGffe0oTZxCoVdcBL0pyLb1L/r5tYP4G4IokHwQeDHwhyWXAa4DT+5b51I6DxbvoZOBl3QXI7g/s2O30OODyJJcCz6J3LEGaCoePSjPUnYfwH1VVSY4F1lfVMbPuS21p9qJz0px4OPDXSQJ8Dxj3/r7SsrlFIEmN8xiBJDXOIJCkxhkEktQ4g0CSGmcQSFLjDAJJatz/B7x4eS8ZyQv2AAAAAElFTkSuQmCC\n",
                        "text/plain": [
                            "<Figure size 432x288 with 1 Axes>"
                        ]
                    },
                    "metadata": {
                        "needs_background": "light"
                    },
                    "output_type": "display_data"
                }
            ],
            "source": [
                "circ = Circuit()\n",
                "circ.h(range(n_qubits))\n",
                "for ii in range(n_qubits - 1):\n",
                "    circ.rz(ii + 1, np.pi / (2**ii))\n",
                "\n",
                "result = qft.run_quantum_fourier_transform(\n",
                "    n_qubits=4,\n",
                "    n_shots=1000,\n",
                "    state_prep_circ=circ,\n",
                "    inverse=True,  # inverse-qft\n",
                "    device=LocalSimulator(),\n",
                ")\n",
                "\n",
                "probabilities = result.values[0]\n",
                "plot_bitstrings_formatted(probabilities)\n",
                "plt.ylim([0, 1])"
            ]
        },
        {
            "cell_type": "markdown",
            "id": "e6c75a51",
            "metadata": {},
            "source": [
                "# Quantum devices"
            ]
        },
        {
            "cell_type": "code",
            "execution_count": 8,
            "id": "e6109e88",
            "metadata": {},
            "outputs": [],
            "source": [
                "from braket.aws import AwsDevice\n",
                "from braket.tracking import Tracker\n",
                "\n",
                "tracker = Tracker().start()\n",
                "\n",
                "device = AwsDevice(\"arn:aws:braket:eu-west-2::device/qpu/oqc/Lucy\")  # OQC Lucy"
            ]
        },
        {
            "cell_type": "markdown",
            "id": "a28283ce",
            "metadata": {},
            "source": [
                "## Example 1"
            ]
        },
        {
            "cell_type": "code",
            "execution_count": 9,
            "id": "0bef7d2d",
            "metadata": {
                "scrolled": true
            },
            "outputs": [
                {
                    "data": {
                        "image/png": "iVBORw0KGgoAAAANSUhEUgAAAYIAAAEaCAYAAAAcz1CnAAAAOXRFWHRTb2Z0d2FyZQBNYXRwbG90bGliIHZlcnNpb24zLjUuMSwgaHR0cHM6Ly9tYXRwbG90bGliLm9yZy/YYfK9AAAACXBIWXMAAAsTAAALEwEAmpwYAAAYFElEQVR4nO3de7RkdXnm8e8jiBdUvNCioUGYCEKrEbVFXRmNRo2NroCJGkEdkKhkLUVlaaKYjBgNSUATR01Qg1e8AtEZ06OtEBPUSQxIIxe5DNphVBqNtBccHWMUfeeP2q2H6jrnVPWpfaqa3/ezVq2u2pe33oLuemrv376kqpAktes2s25AkjRbBoEkNc4gkKTGGQSS1DiDQJIaZxBIUuN6C4Ik70pyY5IrF5mfJG9OsiXJFUke0lcvkqTF9blF8B5gwxLzjwAO6h4nAG/tsRdJ0iJ6C4Kq+izwnSUWOQp4bw1cCNw1yb376keSNNosxwj2Ba5f8HprN02StIp2n3UD40hyAoPdR+y5554PPeSQQ2bckSTtWi655JJvVdWaUfNmGQQ3APsteL22m7aDqjoTOBNg/fr1tXnz5v67k6RbkSRfXWzeLHcNbQSO7Y4eegTwvar6xgz7kaQm9bZFkORDwGOAvZNsBV4N3Bagqt4GbAKeBGwBfggc31cvkqTF9RYEVXXMMvMLeGFf7y9JGo9nFktS4wwCSWqcQSBJjTMIJKlxBoEkNc4gkKTGGQSS1DiDQJIaZxBIUuMMAklqnEEgSY0zCCSpcQaBJDXOIJCkxhkEktQ4g0CSGmcQSFLjDAJJapxBIEmNMwgkqXEGgSQ1ziCQpMYZBJLUOINAkhpnEEhS4wwCSWqcQSBJjTMIJKlxBoEkNc4gkKTGGQSS1DiDQJIaZxBIUuMMAklqnEEgSY3rNQiSbEhybZItSU4eMX//JBckuTTJFUme1Gc/kqQd9RYESXYDzgCOANYBxyRZN7TYfwXOraoHA0cDb+mrH0nSaH1uERwObKmq66rqx8DZwFFDyxRwl+75XsDXe+xHkjRCn0GwL3D9gtdbu2kL/THw7CRbgU3Ai0YVSnJCks1JNm/btq2PXiWpWbMeLD4GeE9VrQWeBLwvyQ49VdWZVbW+qtavWbNm1ZuUpFuzPoPgBmC/Ba/XdtMWei5wLkBV/Qtwe2DvHnuSJA3pMwguBg5KcmCSPRgMBm8cWuZrwOMAkhzKIAjc9yNJq6i3IKiqm4ETgfOAaxgcHXRVktcmObJb7GXA85NcDnwIeE5VVV89SZJ2tHufxatqE4NB4IXTTlnw/GrgV/vsQZK0tFkPFkuSZswgkKTGGQSS1DiDQJIaZxBIUuMMAklqnEEgSY0zCCSpcQaBJDXOIJCkxhkEktQ4g0CSGmcQSFLjDAJJapxBIEmNMwgkqXEGgSQ1ziCQpMYZBJLUOINAkhpnEEhS4wwCSWqcQSBJjTMIJKlxBoEkNc4gkKTGGQSS1DiDQJIaZxBIUuMMAklqnEEgSY0zCCSpcQaBJDXOIJCkxvUaBEk2JLk2yZYkJy+yzO8kuTrJVUk+2Gc/kqQdjRUESf57kicnGTs4kuwGnAEcAawDjkmybmiZg4BXAr9aVfcHThq3viRpOsb9Yn8L8Ezgy0lOS3K/MdY5HNhSVddV1Y+Bs4GjhpZ5PnBGVX0XoKpuHLMfSdKUjBUEVfWpqnoW8BDgK8CnknwuyfFJbrvIavsC1y94vbWbttDBwMFJ/jnJhUk2TNa+JGmlJtnVcw/gOcDzgEuBNzEIhr9fwfvvDhwEPAY4Bnh7kruOeO8TkmxOsnnbtm0reDtJ0rBxxwj+B/C/gDsCv1lVR1bVOVX1IuBOi6x2A7Dfgtdru2kLbQU2VtVPqur/AF9iEAy3UFVnVtX6qlq/Zs2acVqWJI1p3C2Ct1fVuqr686r6BkCS2wFU1fpF1rkYOCjJgUn2AI4GNg4t81EGWwMk2ZvBrqLrJvoEkqQVGTcITh0x7V+WWqGqbgZOBM4DrgHOraqrkrw2yZHdYucB305yNXAB8AdV9e0xe5IkTcHuS81Mci8GA7x3SPJgIN2suzDYTbSkqtoEbBqadsqC5wW8tHtIkmZgySAAnshggHgt8IYF078P/GFPPUmSVtGSQVBVZwFnJXlqVX1klXqSJK2i5XYNPbuq3g8ckGSH3TdV9YYRq0mSdiHL7Rras/tzsUNEJUm7uOV2Df1N9+drVqcdSdJqW27X0JuXml9VL55uO5Kk1bbcrqFLVqULSdLMjHPUkCTpVmy5XUNvrKqTkvxPoIbnV9WRI1aTJO1Clts19L7uz7/ouxFJ0mwst2voku7Pz3QXjjuEwZbBtd3NZiRJu7jltggASPJk4G3AvzK43tCBSX6vqj7RZ3OSpP6NFQTAXwKPraotAEl+Gfg4YBBI0i5u3MtQf397CHSuY3DhOUnSLm65o4Z+u3u6Ockm4FwGYwRPZ3DjGUnSLm65XUO/ueD5N4Ff655vA+7QS0eSpFW13FFDx69WI5Kk2Rj3qKHbA88F7g/cfvv0qvrdnvqSJK2ScQeL3wfci8Edyz7D4I5lDhZL0q3AuEFw36p6FfD/uusPPRl4eH9tSZJWy7hB8JPuz5uSPADYC7hnPy1JklbTuCeUnZnkbsCrgI0M7lj2qt66kiStmrGCoKre0T39DPCf+mtHkrTaxto1lOQeSf4qyReSXJLkjUnu0XdzkqT+jTtGcDZwI/BU4GnAt4Bz+mpKkrR6xh0juHdV/cmC16cmeUYfDUmSVte4WwTnJzk6yW26x+8A5/XZmCRpdSx30bnvM7jIXICTgPd3s24D/AD4/T6bkyT1b7lrDd15tRqRJM3GuGMEJDkSeHT38tNV9bF+WpIkraZxDx89DXgJcHX3eEmSP++zMUnS6hh3i+BJwGFV9TOAJGcBlwKv7KsxSdLqGPeoIYC7Lni+15T7kCTNyLhbBH8GXJrkAgZHED0aOLm3riRJq2bZIEhyG+BnwCOAh3WTX1FV/9ZnY5Kk1bHsrqFuXODlVfWNqtrYPcYKgSQbklybZEuSRbcgkjw1SSVZP0HvkqQpGHeM4FNJfj/Jfknuvv2x1ApJdgPOAI4A1gHHJFk3Yrk7Mzgi6aIJe5ckTcG4YwTPYHCG8QuGpi91SerDgS1VdR1AkrOBoxgcfrrQnwCnA38wZi+SpCkad4tgHYNf95cDlwF/xeBG9kvZF7h+weut3bSfS/IQYL+q+vhShZKckGRzks3btm0bs2VJ0jjGDYKzgEOBNzMIgXXdtJ3WDUK/AXjZcstW1ZlVtb6q1q9Zs2YlbytJGjLurqEHVNXC/fsXJBnexTPsBmC/Ba/XdtO2uzPwAODTSQDuBWxMcmRVbR6zL0nSCo27RfCFJI/Y/iLJw4HlvqwvBg5KcmCSPYCjGdzvGICq+l5V7V1VB1TVAcCFgCEgSats3C2ChwKfS/K17vX+wLVJvghUVf3K8ApVdXOSExnct2A34F1VdVWS1wKbq2rj8DqSpNU3bhBs2JniVbUJ2DQ07ZRFln3MzryHJGllxgqCqvpq341IkmZjkovOSZJuhQwCSWqcQSBJjTMIJKlxBoEkNc4gkKTGGQSS1DiDQJIaZxBIUuMMAklqnEEgSY0zCCSpcQaBJDXOIJCkxhkEktQ4g0CSGmcQSFLjDAJJapxBIEmNMwgkqXEGgSQ1ziCQpMYZBJLUOINAkhpnEEhS4wwCSWqcQSBJjTMIJKlxBoEkNc4gkKTGGQSS1DiDQJIaZxBIUuN6DYIkG5Jcm2RLkpNHzH9pkquTXJHkH5Lcp89+JEk76i0IkuwGnAEcAawDjkmybmixS4H1VfUrwIeB1/XVjyRptD63CA4HtlTVdVX1Y+Bs4KiFC1TVBVX1w+7lhcDaHvuRJI3QZxDsC1y/4PXWbtpingt8osd+JEkj7D7rBgCSPBtYD/zaIvNPAE4A2H///VexM0m69etzi+AGYL8Fr9d2024hyeOBPwKOrKr/GFWoqs6sqvVVtX7NmjW9NCtJreozCC4GDkpyYJI9gKOBjQsXSPJg4G8YhMCNPfYiSVpEb0FQVTcDJwLnAdcA51bVVUlem+TIbrHXA3cC/jbJZUk2LlJOktSTXscIqmoTsGlo2ikLnj++z/eXJC3PM4slqXEGgSQ1ziCQpMYZBJLUOINAkhpnEEhS4wwCSWqcQSBJjTMIJKlxBoEkNc4gkKTGGQSS1DiDQJIaZxBIUuMMAklqnEEgSY0zCCSpcQaBJDXOIJCkxhkEktQ4g0CSGmcQSFLjdp91Axo44OSP7/S6Xzntyb3VknTrZxBolzUv4Tmq3jQZ7OpbU0Ewz//YJWlWmgoCTW7a4dnCr1t/cMzevGwt7ir/Lw0CqSHz+qVmeM6WQbAC8/qPStJ8mtfAMwgk7ZR5/VLT5DyPQJIaZxBIUuMMAklqnEEgSY0zCCSpcQaBJDWu1yBIsiHJtUm2JDl5xPzbJTmnm39RkgP67EeStKPegiDJbsAZwBHAOuCYJOuGFnsu8N2qui/w34DT++pHkjRan1sEhwNbquq6qvoxcDZw1NAyRwFndc8/DDwuSXrsSZI0JFXVT+HkacCGqnpe9/q/AA+vqhMXLHNlt8zW7vW/dst8a6jWCcAJ3cv7Adf20jTsDXxr2aVWv9a067VQa9r1Wqg17Xot1Jp2vWn3ttB9qmrNqBm7xCUmqupM4My+3yfJ5qpaP2+1pl2vhVrTrtdCrWnXa6HWtOtNu7dx9blr6AZgvwWv13bTRi6TZHdgL+DbPfYkSRrSZxBcDByU5MAkewBHAxuHltkIHNc9fxrwj9XXvipJ0ki97RqqqpuTnAicB+wGvKuqrkryWmBzVW0E3gm8L8kW4DsMwmKWprn7adq7sua1t3mtNe16LdSadr0Wak27Xu+7wEfpbbBYkrRr8MxiSWqcQSBJjTMIJKlxBoEkNW6XOKGsL93lLA4H9u0m3QB8fpqHsCY5pKr+94Tr7AVsGOrrvKq6aYp9PaGq/n4n1pvL3pIcwuCSJQv72lhV10yxr+Or6t3TqifNi2aPGkryG8BbgC/zixPd1gL3BV5QVedP6X2+VlX7T7D8scCrgfOH+noC8Jqqeu8s+prn3pK8AjiGwfWsti7o62jg7Ko6bRZ9LVhvLsOzW28uA3Q1+lpBb08EnjLU299V1Sen2NcpVfXaadVb9v0aDoJrgCOq6itD0w8ENlXVoRPUevNis4DjquouE9S6lsH1lm4amn434KKqOniCWsMn8C3s69eras9xa81zb0m+BNy/qn4yNH0P4KqqOmiCWlcs0dfBVXW7cWt19eYyPLt15jJAV6uvneztjcDBwHuHejsW+HJVvWQWfa1Uy7uGducX/yMXugG47YS1jgdeBvzHiHnHTFgrwKh0/lk3bxKPAp4N/GDEexw+Ya3t681jbz8Dfgn46tD0e3fzJrEP8ETguyP6+tyEtQD+CHjoYuHJ4AtlLMuE5z12orfnMjpA3wBcBYz9hbtMgO4zq7566O1Jo37wJDkH+BIwdhAk+b9L9HWHCftakZaD4F3AxUnOBq7vpu3H4FfHOyesdTFwZVXt8EWR5I8nrPWnwBeSnL+gr/0Z/IL8kwlrXQj8sKo+M6KvnbmC67z2dhLwD0m+PNTXfYETF1tpER8D7lRVl43o69MT1oL5Dc/tPcxjgE6zr2n39qMkD6uqi4emPwz40YS1bgIeVlXfHJ6R5PodF+9Ps7uGALob5RzJjvshr56wzt2BH1XVD6fU190Y/MUd3qc8/Bd51c1rb0luw44D/xdX1U9n1xUkOQ44hcGuoR3Cs6reM0GtTwCvq6oLRsz7bFU9esLeNgB/zWCcbIcAnWSfd5J3Au+uqn8aMe+DVfXMWfTVQ28PAd4K3Jlf7FHYD/ge8MKqumSCWqcy+L75/Ih5p1fVK8attVJNB8F23Rc5VfWdeao1r5Lsw4Iv3FG/aGZRa5H6d6qq4V/Qq1prXsMT5jpA57Kv7ZLci1v+vf23WfazUs0GQZL9gdcBv84gzQPcBfhH4OThQeQxaz2OwebeTtda5n2+WFUPnFWtJIcBb2NwufCtDD7nWgaf+QVV9YUJaj2YwS+rvbjlIOrEtZZ5n6kNuq2k1q4Unt17zDRAp31o97weKr4atcbR8hjBOcAbgWdt/5WRwX2Wn87gaIVHzKJWkt9ebBZwrwl6mmqtznuA36uqi4be5xHAu4EHTVDr3dOqleSli80C7jRBT1Ot1dU7jBHhmeQmphSeO1NrDFcz2B2z6rWWOrQ7ycSHdk+73hLOZ3r/zaZZa1ktB8HeVXXOwgndl/jZSSYd+JxmrXOADzB6gPH2M6wFsOfwFzdAVV2YZKJDUadc68+A1wM3j5g36dnz06wFcxqe3XrzGqBvAh6/2KHdwNiHdk+73jKHit91kqamWWulWg6CS5K8BTiLWx41dBxw6QxrXQH8RVVdOTwjyeNnWAvgE0k+zuCQx4Wf81hg0pNpplnrC8BHRw3UJXneDGvB/IYnzG+ATvPQ7mnXm+ah4tOstSItB8GxDI5Xfg1DRw0x+eGj06x1ErDY8cW/NcNaVNWLkxzBjmd8nlFVm2ZVi8E/qMVucTrp/V+nWQvmNzxhfgN0mod2T7veNA8Vn2atFWl2sFhaLYsE3sadCLxp17of8J2q2jZi3j6TDEJPs1a3zqGM/pwTHdo97XrTPFR82oedr6iXVoMgye4MfsU/haFrhgDvHD6rcQa1fovBSTVzUWuM9zqzqk6wlrTraTkIPsTgUMWzuOU1Q44D7l5Vz7DWDvXuvtgs4PKqWmutHertBbySwa/RfRgM3N/IIIxPG770xGrVGqr3FOCeU+ptxbWWeZ9PVNUR06g17XrzWmscLY8RPLR2vGbIVuDCDC5iZq0dbWNw2v/CSyNU9/qe1hrpXAbnkzx2+0lH3clIz+nm/caMai2s95ihesetoLcV1+rO3h05Czhsgp6mXm9ea61Uy0HwnSRPBz5SVT+Dn5/N+HR2vCaJtQauAx5XVV8bnpHJr43SQi2AA6rq9IUTui/K05IcP8NaS9U7PcnvzrDWxcBnuGUYb3fXCWtNu9681lqZqmryARzA4Dj7GxlcNfBL3fNzgAOtNbLeC4EHLTLvRdYauc75wMuBfRZM2wd4BfCpWdWa596AK4GDFpl3/U58zqnVm9daK300O0YAix5J8He1Eze/aKFWV29qNwxppNbdgJO7ett3LX2TwaHFp9UE1xuaZq157i3J04AvVtUOV6FN8pSq+ui4taZdb15rrVSz9yzO4OYXH2Sw//ei7gHwoSQnW2tkvZczuGRGgM93j+xkb7f6WgBV9d2qekVVHVJVd+8eh9bgypJPmVWtee6tqj486suxc7dJak273rzWWrHV3PyYpweD3SS3HTF9DwZ3GrLWLtLbvNYa472+No+15rk3P2c/j5YHi6d584sWas1zb/Nai0zx7ljTrDXtevNaa9r15rXWSrUcBCcxvbtatVBrnnub11ow3btjTfs2mvPam59z5z7nTms2CKrqk0kOZgo3v2ih1jz3Nq+1OtO89eW0b6M5r735OXfuc+60po8akiQ1fNSQJGnAIJCkxhkEak6SA5KMulnPO5Ks657/4Rh1TkpyxyXm/7yeNM8cI1BzkhwAfKyqHrDEMj+oqiVvsZjkK8D6qvrWiHm77eTgsrTq3CJQq3ZP8oEk1yT5cJI7Jvl0kvVJTgPukOSybpk9k3w8yeVJrkzyjCQvZnC+wQVJLoBBeCT5yySXA4/cXm/BvD/talyYZJ9u+i93r7+Y5NQkP+im3zvJZ7serkzyqNn8Z1ILDAK16n7AW6rqUAa383zB9hlVdTLw71V1WFU9C9gAfL2qHtRtRXyyqt4MfJ3BJaEf2626J3BRt9w/Db3fnsCFVfUg4LPA87vpbwLeVFUP5Jb31X0mcF5VHcbgpvSXTeuDS8MMArXq+qr65+75+4H/vMSyXwSekOT0JI+qqu8tstxPgY8sMu/HDI4bB7iEwZVhAR4J/G33/IMLlr8YOD6De9c+sKq+v0R/0ooYBGrV8ODYooNlVfUl4CEMAuHUJKcssuiPlhgX+En9YkDupyxzMmdVfRZ4NIOT2d6T5NillpdWwiBQq/ZP8sju+TOB4V05P0lyW4AkvwT8sKreD7yeQSgAfB+48wr7uBB4avf86O0Tk9wH+GZVvR14x4L3lKbOIFCrrgVemOQaBpf8fevQ/DOBK5J8AHgg8PkklwGvBk5dsMwntw8W76STgJd2FyC7L7B9t9NjgMuTXAo8g8FYgtQLDx+VZqg7D+Hfq6qSHA0cU1VHzbovtaXZi85Jc+KhwF8nCXATMOn9faUVc4tAkhrnGIEkNc4gkKTGGQSS1DiDQJIaZxBIUuMMAklq3P8HKd2xAC1+eO8AAAAASUVORK5CYII=\n",
                        "text/plain": [
                            "<Figure size 432x288 with 1 Axes>"
                        ]
                    },
                    "metadata": {
                        "needs_background": "light"
                    },
                    "output_type": "display_data"
                }
            ],
            "source": [
                "# result = qft.run_quantum_fourier_transform(\n",
                "#     n_qubits=4,\n",
                "#     n_shots=1000,\n",
                "#     device=device\n",
                "# )\n",
                "\n",
                "# probabilities = result.values[0]\n",
                "# plot_bitstrings_formatted(probabilities)\n",
                "# plt.ylim([0, 1])"
            ]
        },
        {
            "cell_type": "markdown",
            "id": "6c11dc46",
            "metadata": {},
            "source": [
                "## Example 2"
            ]
        },
        {
            "cell_type": "code",
            "execution_count": 10,
            "id": "26030bda",
            "metadata": {
                "scrolled": true
            },
            "outputs": [
                {
                    "data": {
                        "image/png": "iVBORw0KGgoAAAANSUhEUgAAAYIAAAEaCAYAAAAcz1CnAAAAOXRFWHRTb2Z0d2FyZQBNYXRwbG90bGliIHZlcnNpb24zLjUuMSwgaHR0cHM6Ly9tYXRwbG90bGliLm9yZy/YYfK9AAAACXBIWXMAAAsTAAALEwEAmpwYAAAYIklEQVR4nO3de7RkZXnn8e9PEC+oeKFFQ4MwEYRWI0qLujIajRobXQETNYA6IFHJWorK0kQxGTESkoAmjpqgpr3iFYjOmB5thZigTmLQbuQil0E7jEqjkfaCo2OMos/8Ubu1qK5zTlWfqlPV/X4/a9Xqqr13PfUUdNev9n7f2jtVhSSpXbebdQOSpNkyCCSpcQaBJDXOIJCkxhkEktQ4g0CSGje1IEjyziQ3J7l6gfVJ8qYkW5JcleRh0+pFkrSwae4RvBtYt8j6o4FDutspwFum2IskaQFTC4Kq+gzwnUU2ORZ4T/VcCtw9yX2n1Y8kabhZjhHsD9zY93hrt0yStIL2nHUDo0hyCr3DR+y9995HHnbYYTPuSJJ2LZdddtm3qmrVsHWzDIKbgAP6Hq/ulu2gqtYD6wHWrl1bmzdvnn53krQbSfLVhdbN8tDQBuDEbvbQI4HvVdU3ZtiPJDVpansEST4IPBbYN8lW4NXA7QGq6q3ARuDJwBbgh8DJ0+pFkrSwqQVBVZ2wxPoCXjit15ckjcZfFktS4wwCSWqcQSBJjTMIJKlxBoEkNc4gkKTGGQSS1DiDQJIaZxBIUuMMAklqnEEgSY0zCCSpcQaBJDXOIJCkxhkEktQ4g0CSGmcQSFLjDAJJapxBIEmNMwgkqXEGgSQ1ziCQpMYZBJLUOINAkhpnEEhS4wwCSWqcQSBJjTMIJKlxBoEkNc4gkKTGGQSS1DiDQJIaZxBIUuMMAklqnEEgSY2bahAkWZfk+iRbkpw+ZP2BSS5JcnmSq5I8eZr9SJJ2NLUgSLIHcC5wNLAGOCHJmoHN/itwYVU9FDgeePO0+pEkDTfNPYKjgC1VdUNV/Rg4Hzh2YJsC7tbd3wf4+hT7kSQNMc0g2B+4se/x1m5Zvz8Gnp1kK7AReNGwQklOSbI5yeZt27ZNo1dJatasB4tPAN5dVauBJwPvTbJDT1W1vqrWVtXaVatWrXiTkrQ7m2YQ3AQc0Pd4dbes33OBCwGq6l+AOwL7TrEnSdKAaQbBJuCQJAcn2YveYPCGgW2+BjweIMnh9ILAYz+StIKmFgRVdStwKnARcB292UHXJDkzyTHdZi8Dnp/kSuCDwHOqqqbVkyRpR3tOs3hVbaQ3CNy/7Iy++9cCvzrNHiRJi5v1YLEkacYMAklqnEEgSY0zCCSpcQaBJDXOIJCkxhkEktQ4g0CSGmcQSFLjDAJJapxBIEmNMwgkqXEGgSQ1ziCQpMYZBJLUOINAkhpnEEhS4wwCSWqcQSBJjTMIJKlxBoEkNc4gkKTGGQSS1DiDQJIaZxBIUuMMAklqnEEgSY0zCCSpcQaBJDXOIJCkxhkEktQ4g0CSGmcQSFLjDAJJatxUgyDJuiTXJ9mS5PQFtvmdJNcmuSbJB6bZjyRpRyMFQZL/nuQpSUYOjiR7AOcCRwNrgBOSrBnY5hDglcCvVtUDgdNGrS9JmoxRP9jfDDwT+HKSs5M8YITnHAVsqaobqurHwPnAsQPbPB84t6q+C1BVN4/YjyRpQkYKgqr6ZFU9C3gY8BXgk0k+m+TkJLdf4Gn7Azf2Pd7aLet3KHBokn9OcmmSdeO1L0larnEO9dwLeA7wPOBy4I30guHvl/H6ewKHAI8FTgDeluTuQ177lCSbk2zetm3bMl5OkjRo1DGC/wH8L+DOwG9W1TFVdUFVvQi4ywJPuwk4oO/x6m5Zv63Ahqr6SVX9H+BL9ILhNqpqfVWtraq1q1atGqVlSdKIRt0jeFtVramqP6+qbwAkuQNAVa1d4DmbgEOSHJxkL+B4YMPANh+htzdAkn3pHSq6Yax3IElallGD4Kwhy/5lsSdU1a3AqcBFwHXAhVV1TZIzkxzTbXYR8O0k1wKXAH9QVd8esSdJ0gTsudjKJPehN8B7pyQPBdKtuhu9w0SLqqqNwMaBZWf03S/gpd1NkjQDiwYB8CR6A8Srgdf3Lf8+8IdT6kmStIIWDYKqOg84L8nTqurDK9STJGkFLXVo6NlV9T7goCQ7HL6pqtcPeZokaRey1KGhvbs/F5oiKknaxS11aOhvuj9fszLtSJJW2lKHht602PqqevFk25EkrbSlDg1dtiJdSJJmZpRZQ5Kk3dhSh4beUFWnJfmfQA2ur6pjhjxNkrQLWerQ0Hu7P/9i2o1IkmZjqUNDl3V/fro7cdxh9PYMru8uNiNJ2sUttUcAQJKnAG8F/pXe+YYOTvJ7VfXxaTYnSZq+kYIA+EvgcVW1BSDJLwMfAwwCSdrFjXoa6u9vD4HODfROPCdJ2sUtNWvot7u7m5NsBC6kN0bwDHoXnpEk7eKWOjT0m333vwn8Wnd/G3CnqXQkSVpRS80aOnmlGpEkzcaos4buCDwXeCBwx+3Lq+p3p9SXJGmFjDpY/F7gPvSuWPZpelcsc7BYknYDowbB/avqVcD/684/9BTgEdNrS5K0UkYNgp90f96S5EHAPsC9p9OSJGkljfqDsvVJ7gG8CthA74plr5paV5KkFTNSEFTV27u7nwb+0/TakSSttJEODSW5V5K/SvKFJJcleUOSe027OUnS9I06RnA+cDPwNODpwLeAC6bVlCRp5Yw6RnDfqvqTvsdnJTluGg1JklbWqHsEFyc5PsntutvvABdNszFJ0spY6qRz36d3krkApwHv61bdDvgB8PvTbE6SNH1LnWvorivViCRpNkYdIyDJMcBjuoefqqqPTqclSdJKGnX66NnAS4Bru9tLkvz5NBuTJK2MUfcIngwcUVU/A0hyHnA58MppNSZJWhmjzhoCuHvf/X0m3IckaUZG3SP4M+DyJJfQm0H0GOD0qXUlSVoxSwZBktsBPwMeCTy8W/yKqvq3aTYmSVoZSx4a6sYFXl5V36iqDd1tpBBIsi7J9Um2JFlwDyLJ05JUkrVj9C5JmoBRxwg+meT3kxyQ5J7bb4s9IckewLnA0cAa4IQka4Zsd1d6M5I+N2bvkqQJGHWM4Dh6vzB+wcDyxU5JfRSwpapuAEhyPnAsvemn/f4EOAf4gxF7kSRN0Kh7BGvofbu/ErgC+Ct6F7JfzP7AjX2Pt3bLfi7Jw4ADqupjixVKckqSzUk2b9u2bcSWJUmjGDUIzgMOB95ELwTWdMt2WjcI/XrgZUttW1Xrq2ptVa1dtWrVcl5WkjRg1ENDD6qq/uP7lyQZPMQz6CbggL7Hq7tl290VeBDwqSQA9wE2JDmmqjaP2JckaZlG3SP4QpJHbn+Q5BHAUh/Wm4BDkhycZC/geHrXOwagqr5XVftW1UFVdRBwKWAISNIKG3WP4Ejgs0m+1j0+ELg+yReBqqpfGXxCVd2a5FR61y3YA3hnVV2T5Exgc1VtGHyOJGnljRoE63ameFVtBDYOLDtjgW0fuzOvIUlanpGCoKq+Ou1GJEmzMc5J5yRJuyGDQJIaZxBIUuMMAklqnEEgSY0zCCSpcQaBJDXOIJCkxhkEktQ4g0CSGmcQSFLjDAJJapxBIEmNMwgkqXEGgSQ1ziCQpMYZBJLUOINAkhpnEEhS4wwCSWqcQSBJjTMIJKlxBoEkNc4gkKTGGQSS1DiDQJIaZxBIUuMMAklqnEEgSY0zCCSpcQaBJDXOIJCkxhkEktS4qQZBknVJrk+yJcnpQ9a/NMm1Sa5K8g9J7jfNfiRJO5paECTZAzgXOBpYA5yQZM3AZpcDa6vqV4APAa+dVj+SpOGmuUdwFLClqm6oqh8D5wPH9m9QVZdU1Q+7h5cCq6fYjyRpiGkGwf7AjX2Pt3bLFvJc4ONT7EeSNMSes24AIMmzgbXAry2w/hTgFIADDzxwBTuTpN3fNPcIbgIO6Hu8ult2G0meAPwRcExV/cewQlW1vqrWVtXaVatWTaVZSWrVNINgE3BIkoOT7AUcD2zo3yDJQ4G/oRcCN0+xF0nSAqYWBFV1K3AqcBFwHXBhVV2T5Mwkx3SbvQ64C/C3Sa5IsmGBcpKkKZnqGEFVbQQ2Diw7o+/+E6b5+pKkpfnLYklqnEEgSY0zCCSpcQaBJDXOIJCkxhkEktQ4g0CSGmcQSFLjDAJJapxBIEmNm4vTUEu7k4NO/9iynv+Vs58yoU6k0TQVBP4DlaQdeWhIkhpnEEhS4wwCSWpcU2ME0kLmefxoOb05rjVf5vXvmXsEktQ49wiWwW9qknYH7hFIUuMMAklqnEEgSY0zCCSpcQaBJDXOWUNSQ5zppmEMAu2y/FCTJsMgmBN+qEmaFYNAkhbRwpc0B4slqXEGgSQ1ziCQpMYZBJLUOINAkhpnEEhS4wwCSWqcvyPYDbUw71nS5Ew1CJKsA94I7AG8varOHlh/B+A9wJHAt4Hjquor0+xJs2VI7T7m9fq74N+zcU3t0FCSPYBzgaOBNcAJSdYMbPZc4LtVdX/gvwHnTKsfSdJw0xwjOArYUlU3VNWPgfOBYwe2ORY4r7v/IeDxSTLFniRJA1JV0ymcPB1YV1XP6x7/F+ARVXVq3zZXd9ts7R7/a7fNtwZqnQKc0j18AHD9VJqGfYFvLbnVyteadL0Wak26Xgu1Jl2vhVqTrjfp3vrdr6pWDVuxSwwWV9V6YP20XyfJ5qpaO2+1Jl2vhVqTrtdCrUnXa6HWpOtNurdRTfPQ0E3AAX2PV3fLhm6TZE9gH3qDxpKkFTLNINgEHJLk4CR7AccDGwa22QCc1N1/OvCPNa1jVZKkoaZ2aKiqbk1yKnARvemj76yqa5KcCWyuqg3AO4D3JtkCfIdeWMzSJA8/TfpQ1rz2Nq+1Jl2vhVqTrtdCrUnXm/oh8GGmNlgsSdo1eIoJSWqcQSBJjTMIJKlxBoEkNW6X+EHZtHSnszgK2L9bdBPw+UlOYU1yWFX97zGfsw+wbqCvi6rqlgn29cSq+vudeN5c9pbkMHqnLOnva0NVXTfBvk6uqndNqp40L5qdNZTkN4A3A1/mFz90Ww3cH3hBVV08odf5WlUdOMb2JwKvBi4e6OuJwGuq6j2z6Guee0vyCuAEeuez2trX1/HA+YNnvV2pvvqeN5fh2T1vLgN0JfpaRm9PAp460NvfVdUnJtjXGVV15qTqLfl6DQfBdcDRg6e9TnIwsLGqDh+j1psWWgWcVFV3G6PW9fTOt3TLwPJ7AJ+rqkPHqDX4A77+vn69qvYetdY895bkS8ADq+onA8v3Aq6pqkPGqHXVIn0dWlV3GLVWV28uw7N7zlwG6Er1tZO9vQE4lN7p8/t7OxH4clW9ZBZ9LVfLh4b25Bf/I/vdBNx+zFonAy8D/mPIuhPGrBVgWDr/rFs3jkcDzwZ+MOQ1jhqz1vbnzWNvPwN+CfjqwPL7duvGsR/wJOC7Q/r67Ji1AP4IOHKh8KT3gTKSJcLzXjvR23MZHqCvB64BRv7AXSJA95tVX1Po7cnDvvAkuQD4EjByECT5v4v0dacx+1qWloPgncCmJOcDN3bLDqD3reMdY9baBFxdVTt8UCT54zFr/SnwhSQX9/V1IL1vkH8yZq1LgR9W1aeH9LUzZ3Cd195OA/4hyZcH+ro/cOpCT1rAR4G7VNUVQ/r61Ji1YH7Dc3sP8xigk+xr0r39KMnDq2rTwPKHAz8as9YtwMOr6puDK5LcuOPm09PsoSGA7kI5x7Djcchrx6xzT+BHVfXDCfV1D3p/cQePKQ/+RV5x89pbktux48D/pqr66ey6giQnAWfQOzS0Q3hW1bvHqPVx4LVVdcmQdZ+pqseM2ds64K/pjZPtEKDjHPNO8g7gXVX1T0PWfaCqnjmLvqbQ28OAtwB35RdHFA4Avge8sKouG6PWWfQ+bz4/ZN05VfWKUWstV9NBsF33QU5VfWeeas2rJPvR94E77BvNLGotUP8uVTX4DXpFa81reMJcB+hc9rVdkvtw27+3/zbLfpar2SBIciDwWuDX6aV5gLsB/wicPs61k/tqPZ7e7t5O11ridb5YVQ+eVa0kRwBvpXe68K303udqeu/5BVX1hTFqPZTeN6t9uO0g6ti1lnidiQ26LafWrhSe3WvMNEAnPbV7XqeKr0StUbQ8RnAB8AbgWdu/ZaR3neVn0Jut8MhZ1Ery2wutAu4zRk8TrdV5N/B7VfW5gdd5JPAu4CFj1HrXpGoleelCq4C7jNHTRGt19Y5gSHgmuYUJhefO1BrBtfQOx6x4rcWmdicZe2r3pOst4mIm999skrWW1HIQ7FtVF/Qv6D7Ez08y7sDnJGtdALyf4QOMd5xhLYC9Bz+4Aarq0iRjTUWdcK0/A14H3Dpk3bi/np9kLZjT8OyeN68B+kbgCQtN7QZGnto96XpLTBW/+zhNTbLWcrUcBJcleTNwHredNXQScPkMa10F/EVVXT24IskTZlgL4ONJPkZvymP/+zwRGPfHNJOs9QXgI8MG6pI8b4a1YH7DE+Y3QCc5tXvS9SY5VXyStZal5SA4kd585dcwMGuI8aePTrLWacBC84t/a4a1qKoXJzmaHX/xeW5VbZxVLXr/oBa6xOm413+dZC2Y3/CE+Q3QSU7tnnS9SU4Vn2StZWl2sFhaKQsE3oadCLxJ13oA8J2q2jZk3X7jDEJPslb3nMMZ/j7Hmto96XqTnCo+6Wnny+ql1SBIsie9b/FPZeCcIcA7Bn/VOINav0XvRzVzUWuE11pfVadYS9r1tBwEH6Q3VfE8bnvOkJOAe1bVcdbaod49F1oFXFlVq621Q719gFfS+za6H72B+5vphfHZg6eeWKlaA/WeCtx7Qr0tu9YSr/Pxqjp6ErUmXW9ea42i5TGCI2vHc4ZsBS5N7yRm1trRNno/++8/NUJ1j+9traEupPd7ksdt/9FR92Ok53TrfmNGtfrrPXag3knL6G3Ztbpf7w5dBRwxRk8TrzevtZar5SD4TpJnAB+uqp/Bz3/N+Ax2PCeJtXpuAB5fVV8bXJHxz43SQi2Ag6rqnP4F3Qfl2UlOnmGtxeqdk+R3Z1hrE/BpbhvG2919zFqTrjevtZanqpq8AQfRm2d/M72zBn6pu38BcLC1htZ7IfCQBda9yFpDn3Mx8HJgv75l+wGvAD45q1rz3BtwNXDIAutu3In3ObF681prubdmxwhgwZkEf1c7cfGLFmp19SZ2wZBGat0DOL2rt/3Q0jfpTS0+u8Y439Aka81zb0meDnyxqnY4C22Sp1bVR0atNel681pruZq9ZnF6F7/4AL3jv5/rbgAfTHK6tYbWezm9U2YE+Hx3y072ttvXAqiq71bVK6rqsKq6Z3c7vHpnlnzqrGrNc29V9aFhH46de4xTa9L15rXWsq3k7sc83egdJrn9kOV70bvSkLV2kd7mtdYIr/W1eaw1z735Pqdza3mweJIXv2ih1jz3Nq+1yASvjjXJWpOuN6+1Jl1vXmstV8tBcBqTu6pVC7Xmubd5rQWTvTrWpC+jOa+9+T537n3utGaDoKo+keRQJnDxixZqzXNv81qrM8lLX076Mprz2pvvc+fe505retaQJKnhWUOSpB6DQJIaZxCoOUkOSjLsYj1vT7Kmu/+HI9Q5LcmdF1n/83rSPHOMQM1JchDw0ap60CLb/KCqFr3EYpKvAGur6ltD1u2xk4PL0opzj0Ct2jPJ+5Ncl+RDSe6c5FNJ1iY5G7hTkiu6bfZO8rEkVya5OslxSV5M7/cGlyS5BHrhkeQvk1wJPGp7vb51f9rVuDTJft3yX+4efzHJWUl+0C2/b5LPdD1cneTRs/nPpBYYBGrVA4A3V9Xh9C7n+YLtK6rqdODfq+qIqnoWsA74elU9pNuL+ERVvQn4Or1TQj+ue+rewOe67f5p4PX2Bi6tqocAnwGe3y1/I/DGqnowt72u7jOBi6rqCHoXpb9iUm9cGmQQqFU3VtU/d/ffB/znRbb9IvDEJOckeXRVfW+B7X4KfHiBdT+mN28c4DJ6Z4YFeBTwt939D/Rtvwk4Ob1r1z64qr6/SH/SshgEatXg4NiCg2VV9SXgYfQC4awkZyyw6Y8WGRf4Sf1iQO6nLPFjzqr6DPAYej9me3eSExfbXloOg0CtOjDJo7r7zwQGD+X8JMntAZL8EvDDqnof8Dp6oQDwfeCuy+zjUuBp3f3jty9Mcj/gm1X1NuDtfa8pTZxBoFZdD7wwyXX0Tvn7loH164GrkrwfeDDw+SRXAK8Gzurb5hPbB4t30mnAS7sTkN0f2H7Y6bHAlUkuB46jN5YgTYXTR6UZ6n6H8O9VVUmOB06oqmNn3Zfa0uxJ56Q5cSTw10kC3AKMe31fadncI5CkxjlGIEmNMwgkqXEGgSQ1ziCQpMYZBJLUOINAkhr3/wG9BrEB6Stj1gAAAABJRU5ErkJggg==\n",
                        "text/plain": [
                            "<Figure size 432x288 with 1 Axes>"
                        ]
                    },
                    "metadata": {
                        "needs_background": "light"
                    },
                    "output_type": "display_data"
                }
            ],
            "source": [
                "# h_tgt=2\n",
                "# state_prep_circ = Circuit().h(h_tgt)\n",
                "\n",
                "# result = qft.run_quantum_fourier_transform(\n",
                "#     n_qubits=4,\n",
                "#     n_shots=1000,\n",
                "#     state_prep_circ=state_prep_circ,\n",
                "#     device=device\n",
                "# )\n",
                "\n",
                "# probabilities = result.values[0]\n",
                "# plot_bitstrings_formatted(probabilities)\n",
                "# plt.ylim([0, 1])"
            ]
        },
        {
            "cell_type": "markdown",
            "id": "94558d07",
            "metadata": {},
            "source": [
                "## Example 3"
            ]
        },
        {
            "cell_type": "code",
            "execution_count": 11,
            "id": "26b846e7",
            "metadata": {
                "scrolled": true
            },
            "outputs": [
                {
                    "data": {
                        "image/png": "iVBORw0KGgoAAAANSUhEUgAAAYIAAAEaCAYAAAAcz1CnAAAAOXRFWHRTb2Z0d2FyZQBNYXRwbG90bGliIHZlcnNpb24zLjUuMSwgaHR0cHM6Ly9tYXRwbG90bGliLm9yZy/YYfK9AAAACXBIWXMAAAsTAAALEwEAmpwYAAAX4klEQVR4nO3de7RkdXnm8e8jiBdUvNCioUGYCEKrEbVFXRmNRo2NroCJGml1gcRI1lJUliaKyYgRSQKaOGqCmvaKVyCamB5thZigTmLAbuQOg/YwKo1G2hujY4yi7/xRu7WornNOVZ+qU9X8vp+1anXVvrz1VtPUU3vv3947VYUkqV23m3UDkqTZMggkqXEGgSQ1ziCQpMYZBJLUOINAkho3tSBI8u4kNyW5aoH5SfKWJFuTXJHkYdPqRZK0sGluEbwXWLfI/KOAQ7rHicDbptiLJGkBUwuCqvoc8J1FFjkGeF/1XATcPcl9p9WPJGm4WR4j2B+4oe/1tm6aJGkF7TnrBkaR5ER6u4/Ye++9H37YYYfNuKPJu/LGm3d53Qfvv88EO5F0W3TJJZd8q6pWDZs3yyC4ETig7/XqbtpOqmoDsAFg7dq1tWXLlul3t8IOOuUTu7zuljOeOsFOJN0WJfnqQvNmuWtoI3BcN3roUcDNVfWNGfYjSU2a2hZBkg8DjwP2TbINeA1we4CqejuwCXgKsBX4IXDCtHqRJC1sakFQVeuXmF/Ai6b1/pKk0XhmsSQ1ziCQpMYZBJLUOINAkhpnEEhS4wwCSWqcQSBJjTMIJKlxBoEkNc4gkKTGGQSS1DiDQJIaZxBIUuMMAklqnEEgSY0zCCSpcQaBJDXOIJCkxhkEktQ4g0CSGmcQSFLjDAJJapxBIEmNMwgkqXEGgSQ1ziCQpMYZBJLUOINAkhpnEEhS4wwCSWqcQSBJjTMIJKlxBoEkNc4gkKTGGQSS1LipBkGSdUmuS7I1ySlD5h+Y5MIklya5IslTptmPJGlnUwuCJHsAZwFHAWuA9UnWDCz234DzquqhwLHAW6fVjyRpuGluERwJbK2q66vqx8A5wDEDyxRwt+75PsDXp9iPJGmIaQbB/sANfa+3ddP6/Qnw3CTbgE3Ai4cVSnJiki1Jtmzfvn0avUpSs2Z9sHg98N6qWg08BXh/kp16qqoNVbW2qtauWrVqxZuUpNuyaQbBjcABfa9Xd9P6PR84D6Cq/g24I7DvFHuSJA2YZhBsBg5JcnCSvegdDN44sMzXgCcAJDmcXhC470eSVtDUgqCqbgFOAs4HrqU3OujqJKclObpb7OXAC5JcDnwYeF5V1bR6kiTtbM9pFq+qTfQOAvdPO7Xv+TXAr06zB0nS4mZ9sFiSNGMGgSQ1ziCQpMYZBJLUOINAkhpnEEhS4wwCSWqcQSBJjTMIJKlxBoEkNc4gkKTGGQSS1DiDQJIaZxBIUuMMAklqnEEgSY0zCCSpcQaBJDXOIJCkxhkEktQ4g0CSGmcQSFLjDAJJapxBIEmNMwgkqXEGgSQ1ziCQpMYZBJLUOINAkhpnEEhS4wwCSWqcQSBJjTMIJKlxBoEkNW6qQZBkXZLrkmxNcsoCy/xOkmuSXJ3kQ9PsR5K0s5GCIMnfJXlqkpGDI8kewFnAUcAaYH2SNQPLHAK8CvjVqnogcPKo9SVJkzHqF/tbgWcDX05yRpIHjLDOkcDWqrq+qn4MnAMcM7DMC4Czquq7AFV104j9SJImZKQgqKpPV9VzgIcBXwE+neTzSU5IcvsFVtsfuKHv9bZuWr9DgUOT/GuSi5KsG699SdJyjbOr517A84DfAy4F3kwvGP5xGe+/J3AI8DhgPfCOJHcf8t4nJtmSZMv27duX8XaSpEGjHiP4e+B/AncGfrOqjq6qc6vqxcBdFljtRuCAvteru2n9tgEbq+onVfV/gC/RC4ZbqaoNVbW2qtauWrVqlJYlSSMadYvgHVW1pqr+vKq+AZDkDgBVtXaBdTYDhyQ5OMlewLHAxoFlPkZva4Ak+9LbVXT9WJ9AkrQsowbB6UOm/dtiK1TVLcBJwPnAtcB5VXV1ktOSHN0tdj7w7STXABcCf1hV3x6xJ0nSBOy52Mwk96F3gPdOSR4KpJt1N3q7iRZVVZuATQPTTu17XsDLuockaQYWDQLgyfQOEK8G3tg3/fvAH02pJ0nSClo0CKrqbODsJE+vqo+uUE+SpBW01K6h51bVB4CDkuy0+6aq3jhkNUnSbmSpXUN7d38uNERUkrSbW2rX0N90f752ZdqRJK20pXYNvWWx+VX1ksm2I0laaUvtGrpkRbqQJM3MKKOGJEm3YUvtGnpTVZ2c5H8ANTi/qo4espokaTey1K6h93d//sW0G5EkzcZSu4Yu6f78bHfhuMPobRlc191sRpK0m1tqiwCAJE8F3g78b3rXGzo4ye9X1Sen2ZwkafpGCgLgL4HHV9VWgCS/DHwCMAgkaTc36mWov78jBDrX07vwnCRpN7fUqKHf7p5uSbIJOI/eMYJn0rvxjCRpN7fUrqHf7Hv+TeDXuufbgTtNpSNJ0opaatTQCSvViCRpNkYdNXRH4PnAA4E77pheVb87pb4kSStk1IPF7wfuQ++OZZ+ld8cyDxZL0m3AqEFw/6p6NfD/uusPPRV45PTakiStlFGD4Cfdn99L8iBgH+De02lJkrSSRj2hbEOSewCvBjbSu2PZq6fWlSRpxYwUBFX1zu7pZ4H/Mr12JEkrbaRdQ0nuleSvknwxySVJ3pTkXtNuTpI0faMeIzgHuAl4OvAM4FvAudNqSpK0ckY9RnDfqnpd3+vTkzxrGg1JklbWqFsEFyQ5NsntusfvAOdPszFJ0spY6qJz36d3kbkAJwMf6GbdDvgB8AfTbE6SNH1LXWvorivViCRpNkY9RkCSo4HHdi8/U1Ufn05LkqSVNOrw0TOAlwLXdI+XJvnzaTYmSVoZo24RPAU4oqp+BpDkbOBS4FXTakyStDJGHTUEcPe+5/tMuA9J0oyMukXwZ8ClSS6kN4LoscApU+tKkrRilgyCJLcDfgY8CnhEN/mVVfXv02xMkrQyltw11B0XeEVVfaOqNnaPkUIgybok1yXZmmTBLYgkT09SSdaO0bskaQJGPUbw6SR/kOSAJPfc8VhshSR7AGcBRwFrgPVJ1gxZ7q70RiRdPGbvkqQJGPUYwbPonWH8woHpi12S+khga1VdD5DkHOAYesNP+70OOBP4wxF7kSRN0KhbBGvo/bq/HLgM+Ct6N7JfzP7ADX2vt3XTfi7Jw4ADquoTixVKcmKSLUm2bN++fcSWJUmjGDUIzgYOB95CLwTWdNN2WXcQ+o3Ay5datqo2VNXaqlq7atWq5bytJGnAqLuGHlRV/fv3L0wyuItn0I3AAX2vV3fTdrgr8CDgM0kA7gNsTHJ0VW0ZsS9J0jKNukXwxSSP2vEiySOBpb6sNwOHJDk4yV7AsfTudwxAVd1cVftW1UFVdRBwEWAISNIKG3WL4OHA55N8rXt9IHBdkiuBqqpfGVyhqm5JchK9+xbsAby7qq5Ochqwpao2Dq4jSVp5owbBul0pXlWbgE0D005dYNnH7cp7SJKWZ6QgqKqvTrsRSdJsjHPROUnSbZBBIEmNMwgkqXEGgSQ1ziCQpMYZBJLUOINAkhpnEEhS4wwCSWqcQSBJjTMIJKlxBoEkNc4gkKTGGQSS1DiDQJIaZxBIUuMMAklqnEEgSY0zCCSpcQaBJDXOIJCkxhkEktQ4g0CSGmcQSFLjDAJJapxBIEmNMwgkqXEGgSQ1ziCQpMYZBJLUOINAkhpnEEhS4wwCSWrcVIMgybok1yXZmuSUIfNfluSaJFck+ack95tmP5KknU0tCJLsAZwFHAWsAdYnWTOw2KXA2qr6FeAjwOun1Y8kabhpbhEcCWytquur6sfAOcAx/QtU1YVV9cPu5UXA6in2I0kaYppBsD9wQ9/rbd20hTwf+OQU+5EkDbHnrBsASPJcYC3wawvMPxE4EeDAAw9cwc4k6bZvmlsENwIH9L1e3U27lSRPBP4YOLqq/nNYoaraUFVrq2rtqlWrptKsJLVqmkGwGTgkycFJ9gKOBTb2L5DkocDf0AuBm6bYiyRpAVMLgqq6BTgJOB+4Fjivqq5OclqSo7vF3gDcBfjbJJcl2bhAOUnSlEz1GEFVbQI2DUw7te/5E6f5/pKkpXlmsSQ1ziCQpMYZBJLUOINAkhpnEEhS4wwCSWqcQSBJjTMIJKlxBoEkNc4gkKTGGQSS1DiDQJIaZxBIUuMMAklqnEEgSY0zCCSpcQaBJDXOIJCkxhkEktQ4g0CSGmcQSFLjDAJJapxBIEmNMwgkqXEGgSQ1ziCQpMYZBJLUOINAkhpnEEhS4wwCSWqcQSBJjTMIJKlxBoEkNc4gkKTGGQSS1LipBkGSdUmuS7I1ySlD5t8hybnd/IuTHDTNfiRJO5taECTZAzgLOApYA6xPsmZgsecD362q+wP/HThzWv1Ikoab5hbBkcDWqrq+qn4MnAMcM7DMMcDZ3fOPAE9Ikin2JEkasOcUa+8P3ND3ehvwyIWWqapbktwM3Av4Vv9CSU4ETuxe/iDJdVPpGPYdfO85qbVovYy/HTWvn3PF/s6stSL1Wqg16XqT7q3f/RaaMc0gmJiq2gBsmPb7JNlSVWvnrdak67VQa9L1Wqg16Xot1Jp0vUn3Nqpp7hq6ETig7/XqbtrQZZLsCewDfHuKPUmSBkwzCDYDhyQ5OMlewLHAxoFlNgLHd8+fAfxzVdUUe5IkDZjarqFun/9JwPnAHsC7q+rqJKcBW6pqI/Au4P1JtgLfoRcWszTJ3U+T3pU1r73Na61J12uh1qTrtVBr0vWmvgt8mPgDXJLa5pnFktQ4g0CSGmcQSFLjDAJJatxucULZtHSXsziS3hnO0Duv4QuTHMKa5LCq+l9jrrMPsG6gr/Or6nsT7OtJVfWPu7DeXPaW5DB6lyzp72tjVV07wb5OqKr3TKqeNC+aHTWU5DeAtwJf5hcnuq0G7g+8sKoumND7fK2qDhxj+eOA1wAXDPT1JOC1VfW+WfQ1z70leSWwnt71rLb19XUscE5VnTGLvvrWm8vw7NabywBdib6W0duTgacN9PYPVfWpCfZ1alWdNql6S75fw0FwLXBUVX1lYPrBwKaqOnyMWm9ZaBZwfFXdbYxa1wGPHPySSHIP4OKqOnSMWoMn8PX39etVtfeotea5tyRfAh5YVT8ZmL4XcHVVHTJGrSsW6evQqrrDqLW6enMZnt06cxmgK9XXLvb2JuBQ4H0DvR0HfLmqXjqLvpar5V1De/KL/5D9bgRuP2atE4CXA/85ZN76MWsFGJbOP+vmjeMxwHOBHwx5jyPHrLVjvXns7WfALwFfHZh+327eOPYDngx8d0hfnx+zFsAfAw9fKDzpfaGMZInwvNcu9PZ8hgfoG4GrgZG/cJcI0P1m1dcUenvKsB88Sc4FvgSMHARJ/u8ifd1pzL6WpeUgeDewOck5/OIqqQfQ+9XxrjFrbQauqqqdviiS/MmYtf4U+GKSC/r6OpDeL8jXjVnrIuCHVfXZIX3tyhVc57W3k4F/SvLlgb7uD5w0Zq2PA3epqsuG9PWZMWvB/Ibnjh7mMUAn2deke/tRkkdU1eaB6Y8AfjRmre8Bj6iqbw7OSHLDzotPT7O7hgC6G+Uczc77Ia8Zs849gR9V1Q8n1Nc96P3DHdynPPgPecXNa29JbsfOB/43V9VPZ9cVJDkeOJXerqGdwrOq3jtGrU8Cr6+qC4fM+1xVPXbM3tYBf03vONlOATrOPu8k7wLeU1X/MmTeh6rq2bPoawq9PQx4G3BXfrFH4QDgZuBFVXXJGLVOp/d984Uh886sqleOWmu5mg6CHbovcqrqO/NUa14l2Y++L9xhv2hmUWuB+nepqsFf0Ctaa17DE+Y6QOeyrx2S3Idb/7v991n2s1zNBkGSA4HXA79OL80D3A34Z+CUwYPII9Z6Ar3NvV2utcT7XFlVD55VrSRHAG+nd7nwbfQ+52p6n/mFVfXFMWo9lN4vq3249UHUsWst8T4TO+i2nFq7U3h27zHTAJ300O55HSq+ErVG0fIxgnOBNwHP2fErI737LD+T3miFR82iVpLfXmgWcJ8xepporc57gd+vqosH3udRwHuAh4xR6z2TqpXkZQvNAu4yRk8TrdXVO4Ih4Znke0woPHel1giuobc7ZsVrLTa0O8nYQ7snXW8RFzC5v7NJ1lpSy0Gwb1Wd2z+h+xI/J8m4Bz4nWetc4IMMP8B4xxnWAth78IsboKouSjLWUNQJ1/oz4A3ALUPmjXv2/CRrwZyGZ7fevAbom4EnLjS0Gxh5aPek6y0xVPzu4zQ1yVrL1XIQXJLkrcDZ3HrU0PHApTOsdQXwF1V11eCMJE+cYS2ATyb5BL0hj/2f8zhg3JNpJlnri8DHhh2oS/J7M6wF8xueML8BOsmh3ZOuN8mh4pOstSwtB8Fx9MYrv5aBUUOMP3x0krVOBhYaX/xbM6xFVb0kyVHsfMbnWVW1aVa16P0PtdAtTse9/+ska8H8hifMb4BOcmj3pOtNcqj4JGstS7MHi6WVskDgbdyFwJt0rQcA36mq7UPm7TfOQehJ1urWOZzhn3Osod2TrjfJoeKTHna+rF5aDYIke9L7Ff80Bq4ZArxr8KzGGdT6LXon1cxFrRHea0NVnWgtaffTchB8mN5QxbO59TVDjgfuWVXPstZO9e650Czg8qpaba2d6u0DvIrer9H96B24v4leGJ8xeOmJlao1UO9pwL0n1Nuyay3xPp+sqqMmUWvS9ea11ihaPkbw8Nr5miHbgIvSu4iZtXa2nd5p//2XRqju9b2tNdR59M4nefyOk466k5Ge1837jRnV6q/3uIF6xy+jt2XX6s7eHToLOGKMniZeb15rLVfLQfCdJM8EPlpVP4Ofn834THa+Jom1eq4HnlBVXxuckfGvjdJCLYCDqurM/gndF+UZSU6YYa3F6p2Z5HdnWGsz8FluHcY73H3MWpOuN6+1lqeqmnwAB9EbZ38TvasGfql7fi5wsLWG1nsR8JAF5r3YWkPXuQB4BbBf37T9gFcCn55VrXnuDbgKOGSBeTfswuecWL15rbXcR7PHCGDBkQT/ULtw84sWanX1JnbDkEZq3QM4pau3Y9fSN+kNLT6jxrje0CRrzXNvSZ4BXFlVO12FNsnTqupjo9aadL15rbVczd6zOL2bX3yI3v7fi7sHwIeTnGKtofVeQe+SGQG+0D2yi73d5msBVNV3q+qVVXVYVd2zexxevStLPm1Wtea5t6r6yLAvx849xqk16XrzWmvZVnLzY54e9HaT3H7I9L3o3WnIWrtJb/Naa4T3+to81prn3vyc03m0fLB4kje/aKHWPPc2r7XIBO+ONclak643r7UmXW9eay1Xy0FwMpO7q1ULtea5t3mtBZO9O9akb6M5r735OXftc+6yZoOgqj6V5FAmcPOLFmrNc2/zWqszyVtfTvo2mvPam59z1z7nLmt61JAkqeFRQ5KkHoNAkhpnEKg5SQ5KMuxmPe9MsqZ7/kcj1Dk5yZ0Xmf/zetI88xiBmpPkIODjVfWgRZb5QVUteovFJF8B1lbVt4bM22MXDy5LK84tArVqzyQfTHJtko8kuXOSzyRZm+QM4E5JLuuW2TvJJ5JcnuSqJM9K8hJ65xtcmORC6IVHkr9Mcjnw6B31+ub9aVfjoiT7ddN/uXt9ZZLTk/ygm37fJJ/rergqyWNm89ekFhgEatUDgLdW1eH0buf5wh0zquoU4D+q6oiqeg6wDvh6VT2k24r4VFW9Bfg6vUtCP75bdW/g4m65fxl4v72Bi6rqIcDngBd0098MvLmqHsyt76v7bOD8qjqC3k3pL5vUB5cGGQRq1Q1V9a/d8w8A/3WRZa8EnpTkzCSPqaqbF1jup8BHF5j3Y3rjxgEuoXdlWIBHA3/bPf9Q3/KbgRPSu3ftg6vq+4v0Jy2LQaBWDR4cW/BgWVV9CXgYvUA4PcmpCyz6o0WOC/ykfnFA7qcscTJnVX0OeCy9k9nem+S4xZaXlsMgUKsOTPLo7vmzgcFdOT9JcnuAJL8E/LCqPgC8gV4oAHwfuOsy+7gIeHr3/NgdE5PcD/hmVb0DeGffe0oTZxCoVdcBL0pyLb1L/r5tYP4G4IokHwQeDHwhyWXAa4DT+5b51I6DxbvoZOBl3QXI7g/s2O30OODyJJcCz6J3LEGaCoePSjPUnYfwH1VVSY4F1lfVMbPuS21p9qJz0px4OPDXSQJ8Dxj3/r7SsrlFIEmN8xiBJDXOIJCkxhkEktQ4g0CSGmcQSFLjDAJJatz/B7x4eS8ZyQv2AAAAAElFTkSuQmCC\n",
                        "text/plain": [
                            "<Figure size 432x288 with 1 Axes>"
                        ]
                    },
                    "metadata": {
                        "needs_background": "light"
                    },
                    "output_type": "display_data"
                }
            ],
            "source": [
                "# circ = Circuit()\n",
                "# circ.h(range(n_qubits))\n",
                "# for ii in range(n_qubits - 1):\n",
                "#     circ.rz(ii+1, np.pi/(2**ii))\n",
                "\n",
                "# result = qft.run_quantum_fourier_transform(\n",
                "#     n_qubits=4,\n",
                "#     n_shots=1000,\n",
                "#     state_prep_circ=circ,\n",
                "#     inverse=True, # inverse-qft\n",
                "#     device=device\n",
                "# )\n",
                "\n",
                "# probabilities = result.values[0]\n",
                "# plot_bitstrings_formatted(probabilities)\n",
                "# plt.ylim([0, 1])"
            ]
        },
        {
            "cell_type": "code",
            "execution_count": 12,
            "id": "99277828",
            "metadata": {},
            "outputs": [
                {
                    "name": "stdout",
                    "output_type": "stream",
                    "text": [
                        "Task Summary for device\n",
                        "{'arn:aws:braket:::device/quantum-simulator/amazon/sv1': {'shots': 3000, 'tasks': {'COMPLETED': 3}, 'execution_duration': datetime.timedelta(microseconds=19000), 'billed_execution_duration': datetime.timedelta(seconds=9)}}\n"
                    ]
                }
            ],
            "source": [
                "tracker.stop()\n",
                "print(\"Task Summary for device\")\n",
                "print(tracker.quantum_tasks_statistics())"
            ]
        }
    ],
    "metadata": {
        "kernelspec": {
            "display_name": "Python 3 (ipykernel)",
            "language": "python",
            "name": "python3"
        },
        "language_info": {
            "codemirror_mode": {
                "name": "ipython",
                "version": 3
            },
            "file_extension": ".py",
            "mimetype": "text/x-python",
            "name": "python",
            "nbconvert_exporter": "python",
            "pygments_lexer": "ipython3",
            "version": "3.9.7"
        }
    },
    "nbformat": 4,
    "nbformat_minor": 5
=======
 "cells": [
  {
   "cell_type": "markdown",
   "id": "b7b21320",
   "metadata": {},
   "source": [
    "# Quantum Fourier Transform\n",
    "\n",
    "The QFT is an important subroutine to many quantum algorithms, most famously Shor's algorithm for factoring and the quantum phase estimation (QPE) algorithm for estimating the eigenvalues of a unitary operator [1, 2]. The QFT can be performed efficiently on a quantum computer, using only\n",
    "single-qubit Hadamard gates and two-qubit controlled phase shift gates, where is the number of qubits. We first review the basics of the quantum Fourier transform, and its relation to the discrete (classical) Fourier transform. We then implement the QFT in code two ways: recursively and non-recursively. \n",
    "\n",
    "## Reference\n",
    "\n",
    "[1] Wikipedia: https://en.wikipedia.org/wiki/Quantum_Fourier_transform\n",
    "\n",
    "[2] Nielsen, Michael A., Chuang, Isaac L. (2010). Quantum Computation and Quantum Information (2nd ed.). Cambridge: Cambridge University Press."
   ]
  },
  {
   "cell_type": "code",
   "execution_count": 1,
   "id": "865f8bf5",
   "metadata": {},
   "outputs": [],
   "source": [
    "import matplotlib.pyplot as plt\n",
    "import numpy as np\n",
    "from braket.circuits import Circuit\n",
    "from braket.devices import LocalSimulator\n",
    "\n",
    "from braket.experimental.algorithms.quantum_fourier_transform import (\n",
    "    quantum_fourier_transform as qft_module\n",
    ")"
   ]
  },
  {
   "cell_type": "markdown",
   "id": "1991c703",
   "metadata": {},
   "source": [
    "# Circuits"
   ]
  },
  {
   "cell_type": "code",
   "execution_count": 2,
   "id": "e040b503",
   "metadata": {
    "scrolled": true
   },
   "outputs": [],
   "source": [
    "n_qubits = 4\n",
    "circuit = qft_module.quantum_fourier_transform(n_qubits)"
   ]
  },
  {
   "cell_type": "code",
   "execution_count": 3,
   "id": "a6a27639",
   "metadata": {
    "scrolled": true
   },
   "outputs": [
    {
     "name": "stdout",
     "output_type": "stream",
     "text": [
      "T  : |    0    |1|     2      |      3       |            4            |      5       |     6      |7|\n",
      "                                                                                                      \n",
      "q0 : -SWAP-------------------------------------------------PHASE(-0.39)---PHASE(-0.79)-PHASE(-1.57)-H-\n",
      "      |                                                    |              |            |              \n",
      "q1 : -|----SWAP------------------PHASE(-0.79)-PHASE(-1.57)-|------------H-|------------C--------------\n",
      "      |    |                     |            |            |              |                           \n",
      "q2 : -|----SWAP---PHASE(-1.57)-H-|------------C------------|--------------C---------------------------\n",
      "      |           |              |                         |                                          \n",
      "q3 : -SWAP------H-C--------------C-------------------------C------------------------------------------\n",
      "\n",
      "T  : |    0    |1|     2      |      3       |            4            |      5       |     6      |7|\n"
     ]
    }
   ],
   "source": [
    "circuit = qft_module.inverse_quantum_fourier_transform(n_qubits)\n",
    "print(circuit)"
   ]
  },
  {
   "cell_type": "markdown",
   "id": "6fe50dcb",
   "metadata": {},
   "source": [
    "# Local Simulator"
   ]
  },
  {
   "cell_type": "markdown",
   "id": "0186b9ab",
   "metadata": {},
   "source": [
    "## Example 1"
   ]
  },
  {
   "cell_type": "code",
   "execution_count": 4,
   "id": "a8904721",
   "metadata": {
    "scrolled": true
   },
   "outputs": [
    {
     "data": {
      "image/png": "iVBORw0KGgoAAAANSUhEUgAAAYIAAAEaCAYAAAAcz1CnAAAAOXRFWHRTb2Z0d2FyZQBNYXRwbG90bGliIHZlcnNpb24zLjUuMSwgaHR0cHM6Ly9tYXRwbG90bGliLm9yZy/YYfK9AAAACXBIWXMAAAsTAAALEwEAmpwYAAAYH0lEQVR4nO3de7RkdXnm8e8jiBdUvNCioUGYCEKrEbVFXRmNRo2NroCJGkEdkKhkLUVlaaKYjBgNSUATR01Qg1e8AtEZ06OtEBPUSQxIIxe5DNphVBqNtBccHWMUfeeP2q2H6jrnVPXZdaqa3/ezVq2u2pe33mqaemr/9i1VhSSpXbeZdQOSpNkyCCSpcQaBJDXOIJCkxhkEktQ4g0CSGje1IEjyriQ3JrlykflJ8uYkW5JckeQh0+pFkrS4aW4RvAfYsMT8I4CDuscJwFun2IskaRFTC4Kq+izwnSUWOQp4bw1cCNw1yb2n1Y8kabRZ7iPYF7h+weut3TRJ0irafdYNjCPJCQyGj9hzzz0fesghh8y4I0natVxyySXfqqo1o+bNMghuAPZb8HptN20HVXUmcCbA+vXra/PmzdPvTpJuRZJ8dbF5sxwa2ggc2x099Ajge1X1jRn2I0lNmtoWQZIPAY8B9k6yFXg1cFuAqnobsAl4ErAF+CFw/LR6kSQtbmpBUFXHLDO/gBdO6/0lSePxzGJJapxBIEmNMwgkqXEGgSQ1ziCQpMYZBJLUOINAkhpnEEhS4wwCSWqcQSBJjTMIJKlxBoEkNc4gkKTGGQSS1DiDQJIaZxBIUuMMAklqnEEgSY0zCCSpcQaBJDXOIJCkxhkEktQ4g0CSGmcQSFLjDAJJapxBIEmNMwgkqXEGgSQ1ziCQpMYZBJLUOINAkhpnEEhS4wwCSWqcQSBJjTMIJKlxUw2CJBuSXJtkS5KTR8zfP8kFSS5NckWSJ02zH0nSjqYWBEl2A84AjgDWAcckWTe02H8Fzq2qBwNHA2+ZVj+SpNGmuUVwOLClqq6rqh8DZwNHDS1TwF2653sBX59iP5KkEaYZBPsC1y94vbWbttAfA89OshXYBLxoVKEkJyTZnGTztm3bptGrJDVr1juLjwHeU1VrgScB70uyQ09VdWZVra+q9WvWrFn1JiXp1myaQXADsN+C12u7aQs9FzgXoKr+Bbg9sPcUe5IkDZlmEFwMHJTkwCR7MNgZvHFoma8BjwNIciiDIHDsR5JW0dSCoKpuBk4EzgOuYXB00FVJXpvkyG6xlwHPT3I58CHgOVVV0+pJkrSj3adZvKo2MdgJvHDaKQueXw386jR7kCQtbdY7iyVJM2YQSFLjDAJJapxBIEmNMwgkqXEGgSQ1ziCQpMYZBJLUOINAkhpnEEhS4wwCSWqcQSBJjTMIJKlxBoEkNc4gkKTGGQSS1DiDQJIaZxBIUuMMAklqnEEgSY0zCCSpcQaBJDXOIJCkxhkEktQ4g0CSGmcQSFLjDAJJapxBIEmNMwgkqXEGgSQ1ziCQpMYZBJLUOINAkhpnEEhS46YaBEk2JLk2yZYkJy+yzO8kuTrJVUk+OM1+JEk7GisIkvz3JE9OMnZwJNkNOAM4AlgHHJNk3dAyBwGvBH61qu4PnDRufUlSP8b9Yn8L8Ezgy0lOS3K/MdY5HNhSVddV1Y+Bs4GjhpZ5PnBGVX0XoKpuHLMfSVJPxgqCqvpUVT0LeAjwFeBTST6X5Pgkt11ktX2B6xe83tpNW+hg4OAk/5zkwiQbJmtfkrRSkwz13AN4DvA84FLgTQyC4e9X8P67AwcBjwGOAd6e5K4j3vuEJJuTbN62bdsK3k6SNGzcfQT/A/hfwB2B36yqI6vqnKp6EXCnRVa7Adhvweu13bSFtgIbq+onVfV/gC8xCIZbqKozq2p9Va1fs2bNOC1LksY07hbB26tqXVX9eVV9AyDJ7QCqav0i61wMHJTkwCR7AEcDG4eW+SiDrQGS7M1gqOi6iT6BJGlFxg2CU0dM+5elVqiqm4ETgfOAa4Bzq+qqJK9NcmS32HnAt5NcDVwA/EFVfXvMniRJPdh9qZlJ7sVgB+8dkjwYSDfrLgyGiZZUVZuATUPTTlnwvICXdg9J0gwsGQTAExnsIF4LvGHB9O8DfzilniRJq2jJIKiqs4Czkjy1qj6ySj1JklbRckNDz66q9wMHJNlh+Kaq3jBiNUnSLmS5oaE9uz8XO0RUkrSLW25o6G+6P1+zOu1IklbbckNDb15qflW9uN92JEmrbbmhoUtWpQtJ0syMc9SQJOlWbLmhoTdW1UlJ/idQw/Or6sgRq0mSdiHLDQ29r/vzL6bdiCRpNpYbGrqk+/Mz3YXjDmGwZXBtd7MZSdIubrktAgCSPBl4G/CvDK43dGCS36uqT0yzOUnS9I0VBMBfAo+tqi0ASX4Z+DhgEEjSLm7cy1B/f3sIdK5jcOE5SdIubrmjhn67e7o5ySbgXAb7CJ7O4MYzkqRd3HJDQ7+54Pk3gV/rnm8D7jCVjiRJq2q5o4aOX61GJEmzMe5RQ7cHngvcH7j99ulV9btT6kuStErG3Vn8PuBeDO5Y9hkGdyxzZ7Ek3QqMGwT3rapXAf+vu/7Qk4GHT68tSdJqGTcIftL9eVOSBwB7AfecTkuSpNU07gllZya5G/AqYCODO5a9ampdSZJWzVhBUFXv6J5+BvhP02tHkrTaxhoaSnKPJH+V5AtJLknyxiT3mHZzkqTpG3cfwdnAjcBTgacB3wLOmVZTkqTVM+4+gntX1Z8seH1qkmdMoyFJ0uoad4vg/CRHJ7lN9/gd4LxpNiZJWh3LXXTu+wwuMhfgJOD93azbAD8Afn+azUmSpm+5aw3debUakSTNxrj7CEhyJPDo7uWnq+pj02lJkrSaxj189DTgJcDV3eMlSf58mo1JklbHuFsETwIOq6qfASQ5C7gUeOW0GpMkrY5xjxoCuOuC53v13IckaUbG3SL4M+DSJBcwOILo0cDJU+tKkrRqlg2CJLcBfgY8AnhYN/kVVfVv02xMkrQ6lh0a6vYLvLyqvlFVG7vHWCGQZEOSa5NsSbLoFkSSpyapJOsn6F2S1INx9xF8KsnvJ9kvyd23P5ZaIcluwBnAEcA64Jgk60Ysd2cGRyRdNGHvkqQejLuP4BkMzjB+wdD0pS5JfTiwpaquA0hyNnAUg8NPF/oT4HTgD8bsRZLUo3G3CNYx+HV/OXAZ8FcMbmS/lH2B6xe83tpN+7kkDwH2q6qPL1UoyQlJNifZvG3btjFbliSNY9wgOAs4FHgzgxBY103bad1O6DcAL1tu2ao6s6rWV9X6NWvWrORtJUlDxh0aekBVLRzfvyDJ8BDPsBuA/Ra8XttN2+7OwAOATycBuBewMcmRVbV5zL4kSSs07hbBF5I8YvuLJA8Hlvuyvhg4KMmBSfYAjmZwv2MAqup7VbV3VR1QVQcAFwKGgCStsnG3CB4KfC7J17rX+wPXJvkiUFX1K8MrVNXNSU5kcN+C3YB3VdVVSV4LbK6qjcPrSJJW37hBsGFnilfVJmDT0LRTFln2MTvzHpKklRkrCKrqq9NuRJI0G5NcdE6SdCtkEEhS4wwCSWqcQSBJjTMIJKlxBoEkNc4gkKTGGQSS1DiDQJIaZxBIUuMMAklqnEEgSY0zCCSpcQaBJDXOIJCkxhkEktQ4g0CSGmcQSFLjDAJJapxBIEmNMwgkqXEGgSQ1ziCQpMYZBJLUOINAkhpnEEhS4wwCSWqcQSBJjTMIJKlxBoEkNc4gkKTGGQSS1DiDQJIaN9UgSLIhybVJtiQ5ecT8lya5OskVSf4hyX2m2Y8kaUdTC4IkuwFnAEcA64BjkqwbWuxSYH1V/QrwYeB10+pHkjTaNLcIDge2VNV1VfVj4GzgqIULVNUFVfXD7uWFwNop9iNJGmGaQbAvcP2C11u7aYt5LvCJKfYjSRph91k3AJDk2cB64NcWmX8CcALA/vvvv4qdSdKt3zS3CG4A9lvwem037RaSPB74I+DIqvqPUYWq6syqWl9V69esWTOVZiWpVdMMgouBg5IcmGQP4Ghg48IFkjwY+BsGIXDjFHuRJC1iakFQVTcDJwLnAdcA51bVVUlem+TIbrHXA3cC/jbJZUk2LlJOkjQlU91HUFWbgE1D005Z8Pzx03x/SdLyPLNYkhpnEEhS4wwCSWqcQSBJjTMIJKlxBoEkNc4gkKTGGQSS1DiDQJIaZxBIUuMMAklqnEEgSY0zCCSpcQaBJDXOIJCkxhkEktQ4g0CSGmcQSFLjDAJJapxBIEmNm+rN6zUbB5z88Z1e9yunPbnHTiTtCtwikKTGGQSS1LimhoZWMmQCDptIWpl5/Q5qKgj61udY/LyO68/rP1yY37+zeTYv/2ZH1dPsGATSnDPwNG0GgVbVvH6p9fnr1l/Kk/PvbLYMAklawrz+eOmTQSDpVqeFL+8+efioJDXOIJCkxhkEktQ4g0CSGmcQSFLjDAJJatxUgyDJhiTXJtmS5OQR82+X5Jxu/kVJDphmP5KkHU0tCJLsBpwBHAGsA45Jsm5osecC362q+wL/DTh9Wv1Ikkab5hbB4cCWqrquqn4MnA0cNbTMUcBZ3fMPA49Lkin2JEkakqqaTuHkacCGqnpe9/q/AA+vqhMXLHNlt8zW7vW/dst8a6jWCcAJ3cv7AddOpWnYG/jWskutfq2+67VQq+96LdTqu14Ltfqu13dvC92nqtaMmrFLXGKiqs4Ezpz2+yTZXFXr561W3/VaqNV3vRZq9V2vhVp91+u7t3FNc2joBmC/Ba/XdtNGLpNkd2Av4NtT7EmSNGSaQXAxcFCSA5PsARwNbBxaZiNwXPf8acA/1rTGqiRJI01taKiqbk5yInAesBvwrqq6Kslrgc1VtRF4J/C+JFuA7zAIi1nqc/ip76Gsee1tXmv1Xa+FWn3Xa6FW3/WmPgQ+ytR2FkuSdg2eWSxJjTMIJKlxBoEkNc4gkKTG7RInlE1LdzmLw4F9u0k3AJ/v8xDWJIdU1f+ecJ29gA1DfZ1XVTf12NcTqurvd2K9uewtySEMLlmysK+NVXVNj30dX1Xv7queNC+aPWooyW8AbwG+zC9OdFsL3Bd4QVWd39P7fK2q9p9g+WOBVwPnD/X1BOA1VfXeWfQ1z70leQVwDIPrWW1d0NfRwNlVddos+lqw3lyGZ7feXAboavS1gt6eCDxlqLe/q6pP9tjXKVX12r7qLft+DQfBNcARVfWVoekHApuq6tAJar15sVnAcVV1lwlqXcvgeks3DU2/G3BRVR08Qa3hE/gW9vXrVbXnuLXmubckXwLuX1U/GZq+B3BVVR00Qa0rlujr4Kq63bi1unpzGZ7dOnMZoKvV10729kbgYOC9Q70dC3y5ql4yi75WquWhod35xX/IhW4AbjthreOBlwH/MWLeMRPWCjAqnX/WzZvEo4BnAz8Y8R6HT1hr+3rz2NvPgF8Cvjo0/d7dvEnsAzwR+O6Ivj43YS2APwIeulh4MvhCGcsy4XmPnejtuYwO0DcAVwFjf+EuE6D7zKqvKfT2pFE/eJKcA3wJGDsIkvzfJfq6w4R9rUjLQfAu4OIkZwPXd9P2Y/Cr450T1roYuLKqdviiSPLHE9b6U+ALSc5f0Nf+DH5B/smEtS4EflhVnxnR185cwXVeezsJ+IckXx7q677AiYuttIiPAXeqqstG9PXpCWvB/Ibn9h7mMUD77Kvv3n6U5GFVdfHQ9IcBP5qw1k3Aw6rqm8Mzkly/4+LT0+zQEEB3o5wj2XEc8uoJ69wd+FFV/bCnvu7G4B/u8Jjy8D/kVTevvSW5DTvu+L+4qn46u64gyXHAKQyGhnYIz6p6zwS1PgG8rqouGDHvs1X16Al72wD8NYP9ZDsE6CRj3kneCby7qv5pxLwPVtUzZ9HXFHp7CPBW4M78YkRhP+B7wAur6pIJap3K4Pvm8yPmnV5Vrxi31ko1HQTbdV/kVNV35qnWvEqyDwu+cEf9oplFrUXq36mqhn9Br2qteQ1PmOsAncu+tktyL2757/bfZtnPSjUbBEn2B14H/DqDNA9wF+AfgZOHdyKPWetxDDb3drrWMu/zxap64KxqJTkMeBuDy4VvZfA51zL4zC+oqi9MUOvBDH5Z7cUtd6JOXGuZ9+ltp9tKau1K4dm9x0wDtO9Du+f1UPHVqDWOlvcRnAO8EXjW9l8ZGdxn+ekMjlZ4xCxqJfntxWYB95qgp15rdd4D/F5VXTT0Po8A3g08aIJa7+6rVpKXLjYLuNMEPfVaq6t3GCPCM8lN9BSeO1NrDFczGI5Z9VpLHdqdZOJDu/uut4Tz6e/vrM9ay2o5CPauqnMWTui+xM9OMumOzz5rnQN8gNE7GG8/w1oAew5/cQNU1YVJJjoUtedafwa8Hrh5xLxJz57vsxbMaXh2681rgL4JePxih3YDYx/a3Xe9ZQ4Vv+skTfVZa6VaDoJLkrwFOItbHjV0HHDpDGtdAfxFVV05PCPJ42dYC+ATST7O4JDHhZ/zWGDSk2n6rPUF4KOjdtQled4Ma8H8hifMb4D2eWh33/X6PFS8z1or0nIQHMvgeOXXMHTUEJMfPtpnrZOAxY4v/q0Z1qKqXpzkCHY84/OMqto0q1oM/oda7Bank97/tc9aML/hCfMboH0e2t13vT4PFe+z1oo0u7NYWi2LBN7GnQi8vmvdD/hOVW0bMW+fSXZC91mrW+dQRn/OiQ7t7rten4eK933Y+Yp6aTUIkuzO4Ff8Uxi6ZgjwzuGzGmdQ67cYnFQzF7XGeK8zq+oEa0m7npaD4EMMDlU8i1teM+Q44O5V9Qxr7VDv7ovNAi6vqrXW2qHeXsArGfwa3YfBjvsbGYTxacOXnlitWkP1ngLcs6feVlxrmff5RFUd0UetvuvNa61xtLyP4KG14zVDtgIXZnARM2vtaBuD0/4XXhqhutf3tNZI5zI4n+Sx20866k5Gek437zdmVGthvccM1TtuBb2tuFZ39u7IWcBhE/TUe715rbVSLQfBd5I8HfhIVf0Mfn4249PZ8Zok1hq4DnhcVX1teEYmvzZKC7UADqiq0xdO6L4oT0ty/AxrLVXv9CS/O8NaFwOf4ZZhvN1dJ6zVd715rbUyVdXkAziAwXH2NzK4auCXuufnAAdaa2S9FwIPWmTei6w1cp3zgZcD+yyYtg/wCuBTs6o1z70BVwIHLTLv+p34nL3Vm9daK300u48AFj2S4O9qJ25+0UKtrl5vNwxppNbdgJO7etuHlr7J4NDi02qC6w31WWuee0vyNOCLVbXDVWiTPKWqPjpurb7rzWutlWr2nsUZ3PzigwzGfy/qHgAfSnKytUbWezmDS2YE+Hz3yE72dquvBVBV362qV1TVIVV19+5xaA2uLPmUWdWa596q6sOjvhw7d5ukVt/15rXWiq3m5sc8PRgMk9x2xPQ9GNxpyFq7SG/zWmuM9/raPNaa5978nNN5tLyzuM+bX7RQa557m9dapMe7Y/VZq+9681qr73rzWmulWg6Ck+jvrlYt1Jrn3ua1FvR7d6y+b6M5r735OXfuc+60ZoOgqj6Z5GB6uPlFC7Xmubd5rdXp89aXfd9Gc15783Pu3OfcaU0fNSRJavioIUnSgEEgSY0zCNScJAckGXWznnckWdc9/8Mx6pyU5I5LzP95PWmeuY9AzUlyAPCxqnrAEsv8oKqWvMVikq8A66vqWyPm7baTO5elVecWgVq1e5IPJLkmyYeT3DHJp5OsT3IacIckl3XL7Jnk40kuT3JlkmckeTGD8w0uSHIBDMIjyV8muRx45PZ6C+b9aVfjwiT7dNN/uXv9xSSnJvlBN/3eST7b9XBlkkfN5q9JLTAI1Kr7AW+pqkMZ3M7zBdtnVNXJwL9X1WFV9SxgA/D1qnpQtxXxyap6M/B1BpeEfmy36p7ARd1y/zT0fnsCF1bVg4DPAs/vpr8JeFNVPZBb3lf3mcB5VXUYg5vSX9bXB5eGGQRq1fVV9c/d8/cD/3mJZb8IPCHJ6UkeVVXfW2S5nwIfWWTejxkcNw5wCYMrwwI8Evjb7vkHFyx/MXB8BveufWBVfX+J/qQVMQjUquGdY4vuLKuqLwEPYRAIpyY5ZZFFf7TEfoGf1C92yP2UZU7mrKrPAo9mcDLbe5Icu9Ty0koYBGrV/kke2T1/JjA8lPOTJLcFSPJLwA+r6v3A6xmEAsD3gTuvsI8Lgad2z4/ePjHJfYBvVtXbgXcseE+pdwaBWnUt8MIk1zC45O9bh+afCVyR5APAA4HPJ7kMeDVw6oJlPrl9Z/FOOgl4aXcBsvsC24edHgNcnuRS4BkM9iVIU+Hho9IMdech/HtVVZKjgWOq6qhZ96W2NHvROWlOPBT46yQBbgImvb+vtGJuEUhS49xHIEmNMwgkqXEGgSQ1ziCQpMYZBJLUOINAkhr3/wF6HbEAO61DggAAAABJRU5ErkJggg==\n",
      "text/plain": [
       "<Figure size 432x288 with 1 Axes>"
      ]
     },
     "metadata": {
      "needs_background": "light"
     },
     "output_type": "display_data"
    }
   ],
   "source": [
    "task = qft_module.run_quantum_fourier_transform(\n",
    "    qubits=range(4), \n",
    "    n_shots=1000, \n",
    "    device=LocalSimulator()\n",
    ")\n",
    "probabilities = task.result().values[0]\n",
    "qft_module.plot_bitstrings(probabilities)"
   ]
  },
  {
   "cell_type": "markdown",
   "id": "edc705a9",
   "metadata": {},
   "source": [
    "## Example 2"
   ]
  },
  {
   "cell_type": "code",
   "execution_count": 5,
   "id": "ccfd12f8",
   "metadata": {
    "scrolled": true
   },
   "outputs": [
    {
     "data": {
      "image/png": "iVBORw0KGgoAAAANSUhEUgAAAYIAAAEaCAYAAAAcz1CnAAAAOXRFWHRTb2Z0d2FyZQBNYXRwbG90bGliIHZlcnNpb24zLjUuMSwgaHR0cHM6Ly9tYXRwbG90bGliLm9yZy/YYfK9AAAACXBIWXMAAAsTAAALEwEAmpwYAAAYIUlEQVR4nO3de7ScdX3v8fdHEC+oeCGiJSC0ghC1okbU1aPFqjXoKtiqBdQDUpWupagsbRXbI1akLWjrUlvUxitegeo5NkejUFvUthZMkItciqYclaCVeMGjx1pFv+ePeaLDZPbeM9kzeyb83q+1ZmXmuXznOyHMZ57n91xSVUiS2nW7WTcgSZotg0CSGmcQSFLjDAJJapxBIEmNMwgkqXFTC4Ik70pyU5KrFpifJG9OsiXJlUkeNq1eJEkLm+YWwXuAdYvMPxI4qHucBLx1ir1IkhYwtSCoqs8C31lkkaOB91bPxcDdk9x3Wv1Ikoab5RjBvsANfa+3dtMkSSto91k3MIokJ9HbfcSee+758EMOOWTGHUnSruXSSy/9VlWtGjZvlkFwI7Bf3+vV3bQdVNV6YD3A2rVra/PmzdPvTpJuQ5J8daF5s9w1tAE4vjt66FHA96rqGzPsR5KaNLUtgiQfAo4A9k6yFXg1cHuAqnobsBF4MrAF+CFw4rR6kSQtbGpBUFXHLTG/gBdO6/0lSaPxzGJJapxBIEmNMwgkqXEGgSQ1ziCQpMYZBJLUOINAkhpnEEhS4wwCSWqcQSBJjTMIJKlxBoEkNc4gkKTGGQSS1DiDQJIaZxBIUuMMAklqnEEgSY0zCCSpcQaBJDXOIJCkxhkEktQ4g0CSGmcQSFLjDAJJapxBIEmNMwgkqXEGgSQ1ziCQpMYZBJLUOINAkhpnEEhS4wwCSWqcQSBJjTMIJKlxUw2CJOuSXJdkS5JTh8zfP8lFSS5LcmWSJ0+zH0nSjqYWBEl2A84GjgTWAMclWTOw2P8Azq+qhwLHAm+ZVj+SpOGmuUVwOLClqq6vqh8D5wJHDyxTwN2653sBX59iP5KkIaYZBPsCN/S93tpN6/cnwLOTbAU2Ai8aVijJSUk2J9m8bdu2afQqSc2a9WDxccB7qmo18GTgfUl26Kmq1lfV2qpau2rVqhVvUpJuy6YZBDcC+/W9Xt1N6/dc4HyAqvpX4I7A3lPsSZI0YJpBsAk4KMmBSfagNxi8YWCZrwGPB0hyKL0gcN+PJK2gqQVBVd0CnAxcAFxL7+igq5OcnuSobrGXAc9PcgXwIeA5VVXT6kmStKPdp1m8qjbSGwTun3Za3/NrgF+bZg+SpMXNerBYkjRjBoEkNc4gkKTGGQSS1DiDQJIaZxBIUuMMAklqnEEgSY0zCCSpcQaBJDXOIJCkxhkEktQ4g0CSGmcQSFLjDAJJapxBIEmNMwgkqXEGgSQ1ziCQpMYZBJLUOINAkhpnEEhS4wwCSWqcQSBJjTMIJKlxBoEkNc4gkKTGGQSS1DiDQJIaZxBIUuMMAklqnEEgSY0zCCSpcQaBJDVuqkGQZF2S65JsSXLqAsv8bpJrklyd5IPT7EeStKORgiDJ/0zylCQjB0eS3YCzgSOBNcBxSdYMLHMQ8Erg16rqgcApo9aXJE3GqF/sbwGeCXw5yZlJHjDCOocDW6rq+qr6MXAucPTAMs8Hzq6q7wJU1U0j9iNJmpCRgqCqPlVVzwIeBnwF+FSSzyU5McntF1htX+CGvtdbu2n9DgYOTvIvSS5Osm689iVJyzXOrp57Ac8BngdcBryJXjD8/TLef3fgIOAI4Djg7UnuPuS9T0qyOcnmbdu2LePtJEmDRh0j+F/APwF3Bn6rqo6qqvOq6kXAXRZY7UZgv77Xq7tp/bYCG6rqJ1X1f4Av0QuGW6mq9VW1tqrWrlq1apSWJUkjGnWL4O1Vtaaq/ryqvgGQ5A4AVbV2gXU2AQclOTDJHsCxwIaBZT5Kb2uAJHvT21V0/VifQJK0LKMGwRlDpv3rYitU1S3AycAFwLXA+VV1dZLTkxzVLXYB8O0k1wAXAX9YVd8esSdJ0gTsvtjMJPehN8B7pyQPBdLNuhu93USLqqqNwMaBaaf1PS/gpd1DkjQDiwYB8CR6A8SrgTf0Tf8+8EdT6kmStIIWDYKqOgc4J8nTquojK9STJGkFLbVr6NlV9X7ggCQ77L6pqjcMWU2StAtZatfQnt2fCx0iKknaxS21a+hvuj9fszLtSJJW2lK7ht682PyqevFk25EkrbSldg1duiJdSJJmZpSjhiRJt2FL7Rp6Y1WdkuR/AzU4v6qOGrKaJGkXstSuofd1f/7FtBuRJM3GUruGLu3+/Ex34bhD6G0ZXNfdbEaStItbaosAgCRPAd4G/Du96w0dmOT3q+oT02xOkjR9IwUB8JfA46pqC0CSXwE+DhgEkrSLG/Uy1N/fHgKd6+ldeE6StItb6qih3+mebk6yETif3hjBM+jdeEaStItbatfQb/U9/ybw693zbcCdptKRJGlFLXXU0Ikr1YgkaTZGPWrojsBzgQcCd9w+vap+b0p9SZJWyKiDxe8D7kPvjmWfoXfHMgeLJek2YNQguH9VvQr4f931h54CPHJ6bUmSVsqoQfCT7s+bkzwI2Au493RakiStpFFPKFuf5B7Aq4AN9O5Y9qqpdSVJWjEjBUFVvaN7+hngl6fXjiRppY20ayjJvZL8VZIvJLk0yRuT3GvazUmSpm/UMYJzgZuApwFPB74FnDetpiRJK2fUMYL7VtVr+16fkeSYaTQkSVpZo24RXJjk2CS36x6/C1wwzcYkSStjqYvOfZ/eReYCnAK8v5t1O+AHwB9MszlJ0vQtda2hu65UI5Kk2Rh1jIAkRwGP7V5+uqo+Np2WJEkradTDR88EXgJc0z1ekuTPp9mYJGlljLpF8GTgsKr6GUCSc4DLgFdOqzFJ0soY9aghgLv3Pd9rwn1IkmZk1C2CPwMuS3IRvSOIHgucOrWuJEkrZskgSHI74GfAo4BHdJNfUVX/Mc3GJEkrY8ldQ924wMur6htVtaF7jBQCSdYluS7JliQLbkEkeVqSSrJ2jN4lSRMw6hjBp5L8QZL9ktxz+2OxFZLsBpwNHAmsAY5LsmbIcneld0TSJWP2LkmagFHHCI6hd4bxCwamL3ZJ6sOBLVV1PUCSc4Gj6R1+2u+1wFnAH47YiyRpgkbdIlhD79f9FcDlwF/Ru5H9YvYFbuh7vbWb9nNJHgbsV1UfX6xQkpOSbE6yedu2bSO2LEkaxahBcA5wKPBmeiGwppu207pB6DcAL1tq2apaX1Vrq2rtqlWrlvO2kqQBo+4aelBV9e/fvyjJ4C6eQTcC+/W9Xt1N2+6uwIOATycBuA+wIclRVbV5xL4kScs06hbBF5I8avuLJI8Elvqy3gQclOTAJHsAx9K73zEAVfW9qtq7qg6oqgOAiwFDQJJW2KhbBA8HPpfka93r/YHrknwRqKr61cEVquqWJCfTu2/BbsC7qurqJKcDm6tqw+A6kqSVN2oQrNuZ4lW1Edg4MO20BZY9YmfeQ5K0PCMFQVV9ddqNSJJmY5yLzkmSboMMAklqnEEgSY0zCCSpcQaBJDXOIJCkxhkEktQ4g0CSGmcQSFLjDAJJapxBIEmNMwgkqXEGgSQ1ziCQpMYZBJLUOINAkhpnEEhS4wwCSWqcQSBJjTMIJKlxBoEkNc4gkKTGGQSS1DiDQJIaZxBIUuMMAklqnEEgSY0zCCSpcQaBJDXOIJCkxhkEktQ4g0CSGmcQSFLjphoESdYluS7JliSnDpn/0iTXJLkyyT8kud80+5Ek7WhqQZBkN+Bs4EhgDXBckjUDi10GrK2qXwU+DLxuWv1Ikoab5hbB4cCWqrq+qn4MnAsc3b9AVV1UVT/sXl4MrJ5iP5KkIaYZBPsCN/S93tpNW8hzgU9MsR9J0hC7z7oBgCTPBtYCv77A/JOAkwD233//FexMkm77prlFcCOwX9/r1d20W0nyBOCPgaOq6r+GFaqq9VW1tqrWrlq1airNSlKrphkEm4CDkhyYZA/gWGBD/wJJHgr8Db0QuGmKvUiSFjC1IKiqW4CTgQuAa4Hzq+rqJKcnOapb7PXAXYC/TXJ5kg0LlJMkTclUxwiqaiOwcWDaaX3PnzDN95ckLc0ziyWpcQaBJDXOIJCkxhkEktQ4g0CSGmcQSFLjDAJJapxBIEmNMwgkqXEGgSQ1bi4uQ71SDjj148ta/ytnPmVCnUjS/HCLQJIaZxBIUuOa2jUkrQR3QWoh8/pvwyCQ5txyvjwMFY3CIJCY319q0kowCJbBX2qSbgscLJakxhkEktQ4g0CSGmcQSFLjDAJJapxBIEmNMwgkqXGeRzAnPCdhfP6djc+/Mw3jFoEkNc4gkKTGGQSS1DjHCCRpES2Mq7hFIEmNMwgkqXEGgSQ1ziCQpMYZBJLUOI8aug1q4SgHzd48397T/wfGM9UtgiTrklyXZEuSU4fMv0OS87r5lyQ5YJr9SJJ2NLUtgiS7AWcDTwS2ApuSbKiqa/oWey7w3aq6f5JjgbOAY6bVk2bPX2rS/JnmFsHhwJaqur6qfgycCxw9sMzRwDnd8w8Dj0+SKfYkSRqQqppO4eTpwLqqel73+r8Dj6yqk/uWuapbZmv3+t+7Zb41UOsk4KTu5QOA66bSNOwNfGvJpVa+1qTrtVBr0vVaqDXpei3UmnS9SffW735VtWrYjF1isLiq1gPrp/0+STZX1dp5qzXpei3UmnS9FmpNul4LtSZdb9K9jWqau4ZuBPbre726mzZ0mSS7A3sB355iT5KkAdMMgk3AQUkOTLIHcCywYWCZDcAJ3fOnA/9Y09pXJUkaamq7hqrqliQnAxcAuwHvqqqrk5wObK6qDcA7gfcl2QJ8h15YzNIkdz9NelfWvPY2r7UmXa+FWpOu10KtSdeb+i7wYaY2WCxJ2jV4iQlJapxBIEmNMwgkqXEGgSQ1bpc4oWxaustZHA7s2026Efj8JA9hTXJIVf3bmOvsBawb6OuCqrp5gn09sar+fifWm8vekhxC75Il/X1tqKprJ9jXiVX17knVk+ZFs0cNJflN4C3Al/nFiW6rgfsDL6iqCyf0Pl+rqv3HWP544NXAhQN9PRF4TVW9dxZ9zXNvSV4BHEfvelZb+/o6Fji3qs6cRV99681leHbrzWWArkRfy+jtScBTB3r7u6r65AT7Oq2qTp9UvSXfr+EguBY4sqq+MjD9QGBjVR06Rq03LzQLOKGq7jZGrevoXW/p5oHp9wAuqaqDx6g1eAJff1+/UVV7jlprnntL8iXggVX1k4HpewBXV9VBY9S6cpG+Dq6qO4xaq6s3l+HZrTOXAbpSfe1kb28EDgbeO9Db8cCXq+ols+hruVreNbQ7v/gP2e9G4PZj1joReBnwX0PmHTdmrQDD0vln3bxxPAZ4NvCDIe9x+Ji1tq83j739DPgl4KsD0+/bzRvHPsCTgO8O6etzY9YC+GPg4QuFJ70vlJEsEZ732onensvwAH0DcDUw8hfuEgG6z6z6mkJvTx72gyfJecCXgJGDIMn/XaSvO43Z17K0HATvonePhHOBG7pp+9H71fHOMWttAq6qqh2+KJL8yZi1/hT4QpIL+/ran94vyNeOWeti4IdV9Zkhfe3MFVzntbdTgH9I8uWBvu4PnLzQSgv4GHCXqrp8SF+fHrMWzG94bu9hHgN0kn1NurcfJXlEVW0amP4I4Edj1roZeERVfXNwRpIbdlx8eprdNQSQZA1wFDvuh7xm4bWG1rkn8KOq+uGE+roHvX+4g/uUB/8hr7h57S3J7dhx4H9TVf10dl1BkhOA0+jtGtohPKvqPWPU+gTwuqq6aMi8z1bVY8fsbR3w1/TGyXYI0HH2eSd5J/DuqvrnIfM+WFXPnEVfU+jtYcBbgbvyiz0K+wHfA15YVZeOUesMet83nx8y76yqesWotZar6SDYrvsip6q+M0+15lWSfej7wh32i2YWtRaof5eqGvwFvaK15jU8Ya4DdC772i7Jfbj1v9v/mGU/y9VsECTZH3gd8Bv00jzA3YB/BE4dHEQesdbj6W3u7XStJd7ni1X14FnVSnIY8DZ6lwvfSu9zrqb3mV9QVV8Yo9ZD6f2y2otbD6KOXWuJ95nYoNtyau1K4dm9x0wDdNKHds/roeIrUWsULY8RnAe8EXjW9l8Z6d1n+Rn0jlZ41CxqJfmdhWYB9xmjp4nW6rwH+P2qumTgfR4FvBt4yBi13j2pWkleutAs4C5j9DTRWl29wxgSnkluZkLhuTO1RnANvd0xK15rsUO7k4x9aPek6y3iQib3dzbJWktqOQj2rqrz+id0X+LnJhl34HOStc4DPsDwAcY7zrAWwJ6DX9wAVXVxkrEORZ1wrT8DXg/cMmTeuGfPT7IWzGl4duvNa4C+CXjCQod2AyMf2j3pekscKn73cZqaZK3lajkILk3yFuAcbn3U0AnAZTOsdSXwF1V11eCMJE+YYS2ATyT5OL1DHvs/5/HAuCfTTLLWF4CPDhuoS/K8GdaC+Q1PmN8AneSh3ZOuN8lDxSdZa1laDoLj6R2v/BoGjhpi/MNHJ1nrFGCh44t/e4a1qKoXJzmSHc/4PLuqNs6qFr3/oRa6xem493+dZC2Y3/CE+Q3QSR7aPel6kzxUfJK1lqXZwWJppSwQeBt2IvAmXesBwHeqatuQefuMMwg9yVrdOocy/HOOdWj3pOtN8lDxSR92vqxeWg2CJLvT+xX/VAauGQK8c/CsxhnU+m16J9XMRa0R3mt9VZ1kLWnX03IQfIjeoYrncOtrhpwA3LOqjrHWDvXuudAs4IqqWm2tHertBbyS3q/RfegN3N9EL4zPHLz0xErVGqj3VODeE+pt2bWWeJ9PVNWRk6g16XrzWmsULY8RPLx2vGbIVuDi9C5iZq0dbaN32n//pRGqe31vaw11Pr3zSR63/aSj7mSk53TzfnNGtfrrHTFQ74Rl9LbsWt3Zu0NnAYeN0dPE681rreVqOQi+k+QZwEeq6mfw87MZn8GO1ySxVs/1wOOr6muDMzL+tVFaqAVwQFWd1T+h+6I8M8mJM6y1WL2zkvzeDGttAj7DrcN4u7uPWWvS9ea11vJUVZMP4AB6x9nfRO+qgV/qnp8HHGitofVeCDxkgXkvstbQdS4EXg7s0zdtH+AVwKdmVWueewOuAg5aYN4NO/E5J1ZvXmst99HsGAEseCTB39VO3PyihVpdvYndMKSRWvcATu3qbd+19E16hxafWWNcb2iStea5tyRPB75YVTtchTbJU6vqo6PWmnS9ea21XM3eszi9m198kN7+30u6B8CHkpxqraH1Xk7vkhkBPt89spO93eZrAVTVd6vqFVV1SFXds3scWr0rSz51VrXmubeq+vCwL8fOPcapNel681pr2VZy82OeHvR2k9x+yPQ96N1pyFq7SG/zWmuE9/raPNaa5978nNN5tDxYPMmbX7RQa557m9daZIJ3x5pkrUnXm9dak643r7WWq+UgOIXJ3dWqhVrz3Nu81oLJ3h1r0rfRnNfe/Jw79zl3WrNBUFWfTHIwE7j5RQu15rm3ea3VmeStLyd9G8157c3PuXOfc6c1fdSQJKnho4YkST0GgSQ1ziBQc5IckGTYzXrekWRN9/yPRqhzSpI7LzL/5/WkeeYYgZqT5ADgY1X1oEWW+UFVLXqLxSRfAdZW1beGzNttJweXpRXnFoFatXuSDyS5NsmHk9w5yaeTrE1yJnCnJJd3y+yZ5ONJrkhyVZJjkryY3vkGFyW5CHrhkeQvk1wBPHp7vb55f9rVuDjJPt30X+lefzHJGUl+0E2/b5LPdj1cleQxs/lrUgsMArXqAcBbqupQerfzfMH2GVV1KvCfVXVYVT0LWAd8vaoe0m1FfLKq3gx8nd4loR/XrboncEm33D8PvN+ewMVV9RDgs8Dzu+lvAt5UVQ/m1vfVfSZwQVUdRu+m9JdP6oNLgwwCteqGqvqX7vn7gf+2yLJfBJ6Y5Kwkj6mq7y2w3E+Bjyww78f0jhsHuJTelWEBHg38bff8g33LbwJOTO/etQ+uqu8v0p+0LAaBWjU4OLbgYFlVfQl4GL1AOCPJaQss+qNFxgV+Ur8YkPspS5zMWVWfBR5L72S29yQ5frHlpeUwCNSq/ZM8unv+TGBwV85PktweIMkvAT+sqvcDr6cXCgDfB+66zD4uBp7WPT92+8Qk9wO+WVVvB97R957SxBkEatV1wAuTXEvvkr9vHZi/HrgyyQeABwOfT3I58GrgjL5lPrl9sHgnnQK8tLsA2f2B7budjgCuSHIZcAy9sQRpKjx8VJqh7jyE/6yqSnIscFxVHT3rvtSWZi86J82JhwN/nSTAzcC49/eVls0tAklqnGMEktQ4g0CSGmcQSFLjDAJJapxBIEmNMwgkqXH/HzPhsKpUV+XfAAAAAElFTkSuQmCC\n",
      "text/plain": [
       "<Figure size 432x288 with 1 Axes>"
      ]
     },
     "metadata": {
      "needs_background": "light"
     },
     "output_type": "display_data"
    }
   ],
   "source": [
    "h_tgt = 2\n",
    "state_prep_circ = Circuit().h(h_tgt)\n",
    "\n",
    "task = qft_module.run_quantum_fourier_transform(\n",
    "    qubits=range(4), \n",
    "    n_shots=1000, \n",
    "    state_prep_circ=state_prep_circ, \n",
    "    device=LocalSimulator()\n",
    ")\n",
    "\n",
    "probabilities = task.result().values[0]\n",
    "qft_module.plot_bitstrings(probabilities)"
   ]
  },
  {
   "cell_type": "markdown",
   "id": "d3c380c3",
   "metadata": {},
   "source": [
    "## Example 3"
   ]
  },
  {
   "cell_type": "code",
   "execution_count": 6,
   "id": "623f2d8a",
   "metadata": {},
   "outputs": [
    {
     "data": {
      "image/png": "iVBORw0KGgoAAAANSUhEUgAAAYIAAAEaCAYAAAAcz1CnAAAAOXRFWHRTb2Z0d2FyZQBNYXRwbG90bGliIHZlcnNpb24zLjUuMSwgaHR0cHM6Ly9tYXRwbG90bGliLm9yZy/YYfK9AAAACXBIWXMAAAsTAAALEwEAmpwYAAAX4klEQVR4nO3de7RkdXnm8e8jiBdUvNCioUGYCEKrEbVFXRmNRo2NroCJGml1gcRI1lJUliaKyYgRSQKaOGqCmvaKVyCamB5thZigTmLAbuQOg/YwKo1G2hujY4yi7/xRu7WornNOVZ+qU9X8vp+1anXVvrz1VtPUU3vv3947VYUkqV23m3UDkqTZMggkqXEGgSQ1ziCQpMYZBJLUOINAkho3tSBI8u4kNyW5aoH5SfKWJFuTXJHkYdPqRZK0sGluEbwXWLfI/KOAQ7rHicDbptiLJGkBUwuCqvoc8J1FFjkGeF/1XATcPcl9p9WPJGm4WR4j2B+4oe/1tm6aJGkF7TnrBkaR5ER6u4/Ye++9H37YYYfNuKPJu/LGm3d53Qfvv88EO5F0W3TJJZd8q6pWDZs3yyC4ETig7/XqbtpOqmoDsAFg7dq1tWXLlul3t8IOOuUTu7zuljOeOsFOJN0WJfnqQvNmuWtoI3BcN3roUcDNVfWNGfYjSU2a2hZBkg8DjwP2TbINeA1we4CqejuwCXgKsBX4IXDCtHqRJC1sakFQVeuXmF/Ai6b1/pKk0XhmsSQ1ziCQpMYZBJLUOINAkhpnEEhS4wwCSWqcQSBJjTMIJKlxBoEkNc4gkKTGGQSS1DiDQJIaZxBIUuMMAklqnEEgSY0zCCSpcQaBJDXOIJCkxhkEktQ4g0CSGmcQSFLjDAJJapxBIEmNMwgkqXEGgSQ1ziCQpMYZBJLUOINAkhpnEEhS4wwCSWqcQSBJjTMIJKlxBoEkNc4gkKTGGQSS1LipBkGSdUmuS7I1ySlD5h+Y5MIklya5IslTptmPJGlnUwuCJHsAZwFHAWuA9UnWDCz234DzquqhwLHAW6fVjyRpuGluERwJbK2q66vqx8A5wDEDyxRwt+75PsDXp9iPJGmIaQbB/sANfa+3ddP6/Qnw3CTbgE3Ai4cVSnJiki1Jtmzfvn0avUpSs2Z9sHg98N6qWg08BXh/kp16qqoNVbW2qtauWrVqxZuUpNuyaQbBjcABfa9Xd9P6PR84D6Cq/g24I7DvFHuSJA2YZhBsBg5JcnCSvegdDN44sMzXgCcAJDmcXhC470eSVtDUgqCqbgFOAs4HrqU3OujqJKclObpb7OXAC5JcDnwYeF5V1bR6kiTtbM9pFq+qTfQOAvdPO7Xv+TXAr06zB0nS4mZ9sFiSNGMGgSQ1ziCQpMYZBJLUOINAkhpnEEhS4wwCSWqcQSBJjTMIJKlxBoEkNc4gkKTGGQSS1DiDQJIaZxBIUuMMAklqnEEgSY0zCCSpcQaBJDXOIJCkxhkEktQ4g0CSGmcQSFLjDAJJapxBIEmNMwgkqXEGgSQ1ziCQpMYZBJLUOINAkhpnEEhS4wwCSWqcQSBJjTMIJKlxBoEkNW6qQZBkXZLrkmxNcsoCy/xOkmuSXJ3kQ9PsR5K0s5GCIMnfJXlqkpGDI8kewFnAUcAaYH2SNQPLHAK8CvjVqnogcPKo9SVJkzHqF/tbgWcDX05yRpIHjLDOkcDWqrq+qn4MnAMcM7DMC4Czquq7AFV104j9SJImZKQgqKpPV9VzgIcBXwE+neTzSU5IcvsFVtsfuKHv9bZuWr9DgUOT/GuSi5KsG699SdJyjbOr517A84DfAy4F3kwvGP5xGe+/J3AI8DhgPfCOJHcf8t4nJtmSZMv27duX8XaSpEGjHiP4e+B/AncGfrOqjq6qc6vqxcBdFljtRuCAvteru2n9tgEbq+onVfV/gC/RC4ZbqaoNVbW2qtauWrVqlJYlSSMadYvgHVW1pqr+vKq+AZDkDgBVtXaBdTYDhyQ5OMlewLHAxoFlPkZva4Ak+9LbVXT9WJ9AkrQsowbB6UOm/dtiK1TVLcBJwPnAtcB5VXV1ktOSHN0tdj7w7STXABcCf1hV3x6xJ0nSBOy52Mwk96F3gPdOSR4KpJt1N3q7iRZVVZuATQPTTu17XsDLuockaQYWDQLgyfQOEK8G3tg3/fvAH02pJ0nSClo0CKrqbODsJE+vqo+uUE+SpBW01K6h51bVB4CDkuy0+6aq3jhkNUnSbmSpXUN7d38uNERUkrSbW2rX0N90f752ZdqRJK20pXYNvWWx+VX1ksm2I0laaUvtGrpkRbqQJM3MKKOGJEm3YUvtGnpTVZ2c5H8ANTi/qo4espokaTey1K6h93d//sW0G5EkzcZSu4Yu6f78bHfhuMPobRlc191sRpK0m1tqiwCAJE8F3g78b3rXGzo4ye9X1Sen2ZwkafpGCgLgL4HHV9VWgCS/DHwCMAgkaTc36mWov78jBDrX07vwnCRpN7fUqKHf7p5uSbIJOI/eMYJn0rvxjCRpN7fUrqHf7Hv+TeDXuufbgTtNpSNJ0opaatTQCSvViCRpNkYdNXRH4PnAA4E77pheVb87pb4kSStk1IPF7wfuQ++OZZ+ld8cyDxZL0m3AqEFw/6p6NfD/uusPPRV45PTakiStlFGD4Cfdn99L8iBgH+De02lJkrSSRj2hbEOSewCvBjbSu2PZq6fWlSRpxYwUBFX1zu7pZ4H/Mr12JEkrbaRdQ0nuleSvknwxySVJ3pTkXtNuTpI0faMeIzgHuAl4OvAM4FvAudNqSpK0ckY9RnDfqnpd3+vTkzxrGg1JklbWqFsEFyQ5NsntusfvAOdPszFJ0spY6qJz36d3kbkAJwMf6GbdDvgB8AfTbE6SNH1LXWvorivViCRpNkY9RkCSo4HHdi8/U1Ufn05LkqSVNOrw0TOAlwLXdI+XJvnzaTYmSVoZo24RPAU4oqp+BpDkbOBS4FXTakyStDJGHTUEcPe+5/tMuA9J0oyMukXwZ8ClSS6kN4LoscApU+tKkrRilgyCJLcDfgY8CnhEN/mVVfXv02xMkrQyltw11B0XeEVVfaOqNnaPkUIgybok1yXZmmTBLYgkT09SSdaO0bskaQJGPUbw6SR/kOSAJPfc8VhshSR7AGcBRwFrgPVJ1gxZ7q70RiRdPGbvkqQJGPUYwbPonWH8woHpi12S+khga1VdD5DkHOAYesNP+70OOBP4wxF7kSRN0KhbBGvo/bq/HLgM+Ct6N7JfzP7ADX2vt3XTfi7Jw4ADquoTixVKcmKSLUm2bN++fcSWJUmjGDUIzgYOB95CLwTWdNN2WXcQ+o3Ay5datqo2VNXaqlq7atWq5bytJGnAqLuGHlRV/fv3L0wyuItn0I3AAX2vV3fTdrgr8CDgM0kA7gNsTHJ0VW0ZsS9J0jKNukXwxSSP2vEiySOBpb6sNwOHJDk4yV7AsfTudwxAVd1cVftW1UFVdRBwEWAISNIKG3WL4OHA55N8rXt9IHBdkiuBqqpfGVyhqm5JchK9+xbsAby7qq5Ochqwpao2Dq4jSVp5owbBul0pXlWbgE0D005dYNnH7cp7SJKWZ6QgqKqvTrsRSdJsjHPROUnSbZBBIEmNMwgkqXEGgSQ1ziCQpMYZBJLUOINAkhpnEEhS4wwCSWqcQSBJjTMIJKlxBoEkNc4gkKTGGQSS1DiDQJIaZxBIUuMMAklqnEEgSY0zCCSpcQaBJDXOIJCkxhkEktQ4g0CSGmcQSFLjDAJJapxBIEmNMwgkqXEGgSQ1ziCQpMYZBJLUOINAkhpnEEhS4wwCSWrcVIMgybok1yXZmuSUIfNfluSaJFck+ack95tmP5KknU0tCJLsAZwFHAWsAdYnWTOw2KXA2qr6FeAjwOun1Y8kabhpbhEcCWytquur6sfAOcAx/QtU1YVV9cPu5UXA6in2I0kaYppBsD9wQ9/rbd20hTwf+OQU+5EkDbHnrBsASPJcYC3wawvMPxE4EeDAAw9cwc4k6bZvmlsENwIH9L1e3U27lSRPBP4YOLqq/nNYoaraUFVrq2rtqlWrptKsJLVqmkGwGTgkycFJ9gKOBTb2L5DkocDf0AuBm6bYiyRpAVMLgqq6BTgJOB+4Fjivqq5OclqSo7vF3gDcBfjbJJcl2bhAOUnSlEz1GEFVbQI2DUw7te/5E6f5/pKkpXlmsSQ1ziCQpMYZBJLUOINAkhpnEEhS4wwCSWqcQSBJjTMIJKlxBoEkNc4gkKTGGQSS1DiDQJIaZxBIUuMMAklqnEEgSY0zCCSpcQaBJDXOIJCkxhkEktQ4g0CSGmcQSFLjDAJJapxBIEmNMwgkqXEGgSQ1ziCQpMYZBJLUOINAkhpnEEhS4wwCSWqcQSBJjTMIJKlxBoEkNc4gkKTGGQSS1LipBkGSdUmuS7I1ySlD5t8hybnd/IuTHDTNfiRJO5taECTZAzgLOApYA6xPsmZgsecD362q+wP/HThzWv1Ikoab5hbBkcDWqrq+qn4MnAMcM7DMMcDZ3fOPAE9Ikin2JEkasOcUa+8P3ND3ehvwyIWWqapbktwM3Av4Vv9CSU4ETuxe/iDJdVPpGPYdfO85qbVovYy/HTWvn3PF/s6stSL1Wqg16XqT7q3f/RaaMc0gmJiq2gBsmPb7JNlSVWvnrdak67VQa9L1Wqg16Xot1Jp0vUn3Nqpp7hq6ETig7/XqbtrQZZLsCewDfHuKPUmSBkwzCDYDhyQ5OMlewLHAxoFlNgLHd8+fAfxzVdUUe5IkDZjarqFun/9JwPnAHsC7q+rqJKcBW6pqI/Au4P1JtgLfoRcWszTJ3U+T3pU1r73Na61J12uh1qTrtVBr0vWmvgt8mPgDXJLa5pnFktQ4g0CSGmcQSFLjDAJJatxucULZtHSXsziS3hnO0Duv4QuTHMKa5LCq+l9jrrMPsG6gr/Or6nsT7OtJVfWPu7DeXPaW5DB6lyzp72tjVV07wb5OqKr3TKqeNC+aHTWU5DeAtwJf5hcnuq0G7g+8sKoumND7fK2qDhxj+eOA1wAXDPT1JOC1VfW+WfQ1z70leSWwnt71rLb19XUscE5VnTGLvvrWm8vw7NabywBdib6W0duTgacN9PYPVfWpCfZ1alWdNql6S75fw0FwLXBUVX1lYPrBwKaqOnyMWm9ZaBZwfFXdbYxa1wGPHPySSHIP4OKqOnSMWoMn8PX39etVtfeotea5tyRfAh5YVT8ZmL4XcHVVHTJGrSsW6evQqrrDqLW6enMZnt06cxmgK9XXLvb2JuBQ4H0DvR0HfLmqXjqLvpar5V1De/KL/5D9bgRuP2atE4CXA/85ZN76MWsFGJbOP+vmjeMxwHOBHwx5jyPHrLVjvXns7WfALwFfHZh+327eOPYDngx8d0hfnx+zFsAfAw9fKDzpfaGMZInwvNcu9PZ8hgfoG4GrgZG/cJcI0P1m1dcUenvKsB88Sc4FvgSMHARJ/u8ifd1pzL6WpeUgeDewOck5/OIqqQfQ+9XxrjFrbQauqqqdviiS/MmYtf4U+GKSC/r6OpDeL8jXjVnrIuCHVfXZIX3tyhVc57W3k4F/SvLlgb7uD5w0Zq2PA3epqsuG9PWZMWvB/Ibnjh7mMUAn2deke/tRkkdU1eaB6Y8AfjRmre8Bj6iqbw7OSHLDzotPT7O7hgC6G+Uczc77Ia8Zs849gR9V1Q8n1Nc96P3DHdynPPgPecXNa29JbsfOB/43V9VPZ9cVJDkeOJXerqGdwrOq3jtGrU8Cr6+qC4fM+1xVPXbM3tYBf03vONlOATrOPu8k7wLeU1X/MmTeh6rq2bPoawq9PQx4G3BXfrFH4QDgZuBFVXXJGLVOp/d984Uh886sqleOWmu5mg6CHbovcqrqO/NUa14l2Y++L9xhv2hmUWuB+nepqsFf0Ctaa17DE+Y6QOeyrx2S3Idb/7v991n2s1zNBkGSA4HXA79OL80D3A34Z+CUwYPII9Z6Ar3NvV2utcT7XFlVD55VrSRHAG+nd7nwbfQ+52p6n/mFVfXFMWo9lN4vq3249UHUsWst8T4TO+i2nFq7U3h27zHTAJ300O55HSq+ErVG0fIxgnOBNwHP2fErI737LD+T3miFR82iVpLfXmgWcJ8xepporc57gd+vqosH3udRwHuAh4xR6z2TqpXkZQvNAu4yRk8TrdXVO4Ih4Znke0woPHel1giuobc7ZsVrLTa0O8nYQ7snXW8RFzC5v7NJ1lpSy0Gwb1Wd2z+h+xI/J8m4Bz4nWetc4IMMP8B4xxnWAth78IsboKouSjLWUNQJ1/oz4A3ALUPmjXv2/CRrwZyGZ7fevAbom4EnLjS0Gxh5aPek6y0xVPzu4zQ1yVrL1XIQXJLkrcDZ3HrU0PHApTOsdQXwF1V11eCMJE+cYS2ATyb5BL0hj/2f8zhg3JNpJlnri8DHhh2oS/J7M6wF8xueML8BOsmh3ZOuN8mh4pOstSwtB8Fx9MYrv5aBUUOMP3x0krVOBhYaX/xbM6xFVb0kyVHsfMbnWVW1aVa16P0PtdAtTse9/+ska8H8hifMb4BOcmj3pOtNcqj4JGstS7MHi6WVskDgbdyFwJt0rQcA36mq7UPm7TfOQehJ1urWOZzhn3Osod2TrjfJoeKTHna+rF5aDYIke9L7Ff80Bq4ZArxr8KzGGdT6LXon1cxFrRHea0NVnWgtaffTchB8mN5QxbO59TVDjgfuWVXPstZO9e650Czg8qpaba2d6u0DvIrer9H96B24v4leGJ8xeOmJlao1UO9pwL0n1Nuyay3xPp+sqqMmUWvS9ea11ihaPkbw8Nr5miHbgIvSu4iZtXa2nd5p//2XRqju9b2tNdR59M4nefyOk466k5Ge1837jRnV6q/3uIF6xy+jt2XX6s7eHToLOGKMniZeb15rLVfLQfCdJM8EPlpVP4Ofn834THa+Jom1eq4HnlBVXxuckfGvjdJCLYCDqurM/gndF+UZSU6YYa3F6p2Z5HdnWGsz8FluHcY73H3MWpOuN6+1lqeqmnwAB9EbZ38TvasGfql7fi5wsLWG1nsR8JAF5r3YWkPXuQB4BbBf37T9gFcCn55VrXnuDbgKOGSBeTfswuecWL15rbXcR7PHCGDBkQT/ULtw84sWanX1JnbDkEZq3QM4pau3Y9fSN+kNLT6jxrje0CRrzXNvSZ4BXFlVO12FNsnTqupjo9aadL15rbVczd6zOL2bX3yI3v7fi7sHwIeTnGKtofVeQe+SGQG+0D2yi73d5msBVNV3q+qVVXVYVd2zexxevStLPm1Wtea5t6r6yLAvx849xqk16XrzWmvZVnLzY54e9HaT3H7I9L3o3WnIWrtJb/Naa4T3+to81prn3vyc03m0fLB4kje/aKHWPPc2r7XIBO+ONclak643r7UmXW9eay1Xy0FwMpO7q1ULtea5t3mtBZO9O9akb6M5r735OXftc+6yZoOgqj6V5FAmcPOLFmrNc2/zWqszyVtfTvo2mvPam59z1z7nLmt61JAkqeFRQ5KkHoNAkhpnEKg5SQ5KMuxmPe9MsqZ7/kcj1Dk5yZ0Xmf/zetI88xiBmpPkIODjVfWgRZb5QVUteovFJF8B1lbVt4bM22MXDy5LK84tArVqzyQfTHJtko8kuXOSzyRZm+QM4E5JLuuW2TvJJ5JcnuSqJM9K8hJ65xtcmORC6IVHkr9Mcjnw6B31+ub9aVfjoiT7ddN/uXt9ZZLTk/ygm37fJJ/rergqyWNm89ekFhgEatUDgLdW1eH0buf5wh0zquoU4D+q6oiqeg6wDvh6VT2k24r4VFW9Bfg6vUtCP75bdW/g4m65fxl4v72Bi6rqIcDngBd0098MvLmqHsyt76v7bOD8qjqC3k3pL5vUB5cGGQRq1Q1V9a/d8w8A/3WRZa8EnpTkzCSPqaqbF1jup8BHF5j3Y3rjxgEuoXdlWIBHA3/bPf9Q3/KbgRPSu3ftg6vq+4v0Jy2LQaBWDR4cW/BgWVV9CXgYvUA4PcmpCyz6o0WOC/ykfnFA7qcscTJnVX0OeCy9k9nem+S4xZaXlsMgUKsOTPLo7vmzgcFdOT9JcnuAJL8E/LCqPgC8gV4oAHwfuOsy+7gIeHr3/NgdE5PcD/hmVb0DeGffe0oTZxCoVdcBL0pyLb1L/r5tYP4G4IokHwQeDHwhyWXAa4DT+5b51I6DxbvoZOBl3QXI7g/s2O30OODyJJcCz6J3LEGaCoePSjPUnYfwH1VVSY4F1lfVMbPuS21p9qJz0px4OPDXSQJ8Dxj3/r7SsrlFIEmN8xiBJDXOIJCkxhkEktQ4g0CSGmcQSFLjDAJJatz/B7x4eS8ZyQv2AAAAAElFTkSuQmCC\n",
      "text/plain": [
       "<Figure size 432x288 with 1 Axes>"
      ]
     },
     "metadata": {
      "needs_background": "light"
     },
     "output_type": "display_data"
    }
   ],
   "source": [
    "circ = Circuit()\n",
    "circ.h(range(n_qubits))\n",
    "for ii in range(n_qubits - 1):\n",
    "    circ.rz(ii + 1, np.pi / (2**ii))\n",
    "\n",
    "task = qft_module.run_quantum_fourier_transform(\n",
    "    qubits=range(4),\n",
    "    n_shots=1000,\n",
    "    state_prep_circ=circ,\n",
    "    inverse=True,  # inverse-qft\n",
    "    device=LocalSimulator(),\n",
    ")\n",
    "\n",
    "probabilities = task.result().values[0]\n",
    "qft_module.plot_bitstrings(probabilities)"
   ]
  },
  {
   "cell_type": "markdown",
   "id": "e6c75a51",
   "metadata": {},
   "source": [
    "# Quantum devices"
   ]
  },
  {
   "cell_type": "code",
   "execution_count": 7,
   "id": "e6109e88",
   "metadata": {},
   "outputs": [],
   "source": [
    "from braket.aws import AwsDevice\n",
    "from braket.tracking import Tracker\n",
    "\n",
    "tracker = Tracker().start()\n",
    "\n",
    "# device = AwsDevice(\"arn:aws:braket:eu-west-2::device/qpu/oqc/Lucy\")  # OQC Lucy"
   ]
  },
  {
   "cell_type": "markdown",
   "id": "a28283ce",
   "metadata": {},
   "source": [
    "## Example 1"
   ]
  },
  {
   "cell_type": "code",
   "execution_count": 8,
   "id": "0bef7d2d",
   "metadata": {
    "scrolled": true
   },
   "outputs": [
    {
     "data": {
      "image/png": "iVBORw0KGgoAAAANSUhEUgAAAYIAAAEaCAYAAAAcz1CnAAAAOXRFWHRTb2Z0d2FyZQBNYXRwbG90bGliIHZlcnNpb24zLjUuMSwgaHR0cHM6Ly9tYXRwbG90bGliLm9yZy/YYfK9AAAACXBIWXMAAAsTAAALEwEAmpwYAAAYG0lEQVR4nO3de7RkdXnm8e8jiBdUvNCioUGYCEKrEbVFXRmNRo2NroCJGml1QKKStRSVpYliMmJEkoAmjpqgpr3iFYgmpkdbISaokxiwG7nIZdAOo9JopL3g6Bij6Dt/1G4tquucU9Wn6lQ1v+9nrVpdtS9vvQXn1HP23r+9d6oKSVK7bjPrBiRJs2UQSFLjDAJJapxBIEmNMwgkqXEGgSQ1bmpBkORdSW5McuUC85PkzUm2JrkiyUOm1YskaWHT3CJ4D7BukflHAYd0jxOBt06xF0nSAqYWBFX1WeA7iyxyDPDe6rkIuGuSe0+rH0nScLM8RrA/cH3f623dNEnSCtpz1g2MIsmJ9HYfsffeez/0sMMOm3FHkrR7ueSSS75VVauGzZtlENwAHND3enU3bSdVtQHYALB27drasmXL9LuTpFuRJF9daN4sdw1tBI7rRg89AvheVX1jhv1IUpOmtkWQ5EPAY4B9k2wDXg3cFqCq3gZsAp4EbAV+CJwwrV4kSQubWhBU1fol5hfwwmm9vyRpNJ5ZLEmNMwgkqXEGgSQ1ziCQpMYZBJLUOINAkhpnEEhS4wwCSWqcQSBJjTMIJKlxBoEkNc4gkKTGGQSS1DiDQJIaZxBIUuMMAklqnEEgSY0zCCSpcQaBJDXOIJCkxhkEktQ4g0CSGmcQSFLjDAJJapxBIEmNMwgkqXEGgSQ1ziCQpMYZBJLUOINAkhpnEEhS4wwCSWqcQSBJjTMIJKlxBoEkNW6qQZBkXZJrk2xNcsqQ+QcmuTDJpUmuSPKkafYjSdrZ1IIgyR7AWcBRwBpgfZI1A4v9d+C8qnowcCzwlmn1I0kabppbBEcCW6vquqr6MXAOcMzAMgXcpXu+D/D1KfYjSRpimkGwP3B93+tt3bR+fww8O8k2YBPwomGFkpyYZEuSLdu3b59Gr5LUrFkfLF4PvKeqVgNPAt6XZKeeqmpDVa2tqrWrVq1a8SYl6dZsmkFwA3BA3+vV3bR+zwXOA6iqfwVuD+w7xZ4kSQOmGQSbgUOSHJxkL3oHgzcOLPM14HEASQ6nFwTu+5GkFTS1IKiqm4GTgPOBa+iNDroqyWlJju4Wexnw/CSXAx8CnlNVNa2eJEk723OaxatqE72DwP3TTu17fjXwq9PsQZK0uFkfLJYkzZhBIEmNMwgkqXEGgSQ1ziCQpMYZBJLUOINAkhpnEEhS4wwCSWqcQSBJjTMIJKlxBoEkNc4gkKTGGQSS1DiDQJIaZxBIUuMMAklqnEEgSY0zCCSpcQaBJDXOIJCkxhkEktQ4g0CSGmcQSFLjDAJJapxBIEmNMwgkqXEGgSQ1ziCQpMYZBJLUOINAkhpnEEhS4wwCSWqcQSBJjZtqECRZl+TaJFuTnLLAMr+T5OokVyX54DT7kSTtbKQgSPK3SZ6cZOTgSLIHcBZwFLAGWJ9kzcAyhwCvBH61qu4PnDxqfUnSZIz6xf4W4JnAl5OckeR+I6xzJLC1qq6rqh8D5wDHDCzzfOCsqvouQFXdOGI/kqQJGSkIqupTVfUs4CHAV4BPJflckhOS3HaB1fYHru97va2b1u9Q4NAk/5LkoiTrxmtfkrRc4+zquQfwHOB5wKXAm+gFwz8s4/33BA4BHgOsB96e5K5D3vvEJFuSbNm+ffsy3k6SNGjUYwR/B/wv4I7Ab1bV0VV1blW9CLjTAqvdABzQ93p1N63fNmBjVf2kqv4P8CV6wXALVbWhqtZW1dpVq1aN0rIkaUSjbhG8varWVNWfVdU3AJLcDqCq1i6wzmbgkCQHJ9kLOBbYOLDMR+ltDZBkX3q7iq4b6xNIkpZl1CA4fci0f11shaq6GTgJOB+4Bjivqq5KclqSo7vFzge+neRq4ELgD6rq2yP2JEmagD0Xm5nkXvQO8N4hyYOBdLPuQm830aKqahOwaWDaqX3PC3hp95AkzcCiQQA8kd4B4tXAG/qmfx/4wyn1JElaQYsGQVWdDZyd5KlV9ZEV6kmStIKW2jX07Kp6P3BQkp1231TVG4asJknajSy1a2jv7t+FhohKknZzS+0a+uvu39esTDuSpJW21K6hNy82v6pePNl2JEkrbaldQ5esSBeSpJkZZdSQJOlWbKldQ2+sqpOT/E+gBudX1dFDVpMk7UaW2jX0vu7fP592I5Kk2Vhq19Al3b+f6S4cdxi9LYNru5vNSJJ2c0ttEQCQ5MnA24B/o3e9oYOT/F5VfWKazUmSpm+kIAD+AnhsVW0FSPLLwMcBg0CSdnOjXob6+ztCoHMdvQvPSZJ2c0uNGvrt7umWJJuA8+gdI3g6vRvPSJJ2c0vtGvrNvuffBH6te74duMNUOpIkrailRg2dsFKNSJJmY9RRQ7cHngvcH7j9julV9btT6kuStEJGPVj8PuBe9O5Y9hl6dyzzYLEk3QqMGgT3rapXAf+vu/7Qk4GHT68tSdJKGTUIftL9e1OSBwD7APecTkuSpJU06gllG5LcDXgVsJHeHcteNbWuJEkrZqQgqKp3dE8/A/yX6bUjSVppI+0aSnKPJH+Z5AtJLknyxiT3mHZzkqTpG/UYwTnAjcBTgacB3wLOnVZTkqSVM+oxgntX1Wv7Xp+e5BnTaEiStLJG3SK4IMmxSW7TPX4HOH+ajUmSVsZSF537Pr2LzAU4GXh/N+s2wA+A359mc5Kk6VvqWkN3XqlGJEmzMeoxApIcDTy6e/npqvrYdFqSJK2kUYePngG8BLi6e7wkyZ9NszFJ0soYdYvgScARVfUzgCRnA5cCr5xWY5KklTHqqCGAu/Y932fCfUiSZmTULYI/BS5NciG9EUSPBk6ZWleSpBWzZBAkuQ3wM+ARwMO6ya+oqn+fZmOSpJWx5K6h7rjAy6vqG1W1sXuMFAJJ1iW5NsnWJAtuQSR5apJKsnaM3iVJEzDqMYJPJfn9JAckufuOx2IrJNkDOAs4ClgDrE+yZshyd6Y3IuniMXuXJE3AqMcInkHvDOMXDExf7JLURwJbq+o6gCTnAMfQG37a77XAmcAfjNiLJGmCRt0iWEPvr/vLgcuAv6R3I/vF7A9c3/d6Wzft55I8BDigqj6+WKEkJybZkmTL9u3bR2xZkjSKUYPgbOBw4M30QmBNN22XdQeh3wC8bKllq2pDVa2tqrWrVq1azttKkgaMumvoAVXVv3//wiSDu3gG3QAc0Pd6dTdthzsDDwA+nQTgXsDGJEdX1ZYR+5IkLdOoWwRfSPKIHS+SPBxY6st6M3BIkoOT7AUcS+9+xwBU1feqat+qOqiqDgIuAgwBSVpho24RPBT4XJKvda8PBK5N8kWgqupXBleoqpuTnETvvgV7AO+qqquSnAZsqaqNg+tIklbeqEGwbleKV9UmYNPAtFMXWPYxu/IekqTlGSkIquqr025EkjQb41x0TpJ0K2QQSFLjDAJJapxBIEmNMwgkqXEGgSQ1ziCQpMYZBJLUOINAkhpnEEhS4wwCSWqcQSBJjTMIJKlxBoEkNc4gkKTGGQSS1DiDQJIaZxBIUuMMAklqnEEgSY0zCCSpcQaBJDXOIJCkxhkEktQ4g0CSGmcQSFLjDAJJapxBIEmNMwgkqXEGgSQ1ziCQpMYZBJLUOINAkho31SBIsi7JtUm2JjllyPyXJrk6yRVJ/jHJfabZjyRpZ1MLgiR7AGcBRwFrgPVJ1gwsdimwtqp+Bfgw8Lpp9SNJGm6aWwRHAlur6rqq+jFwDnBM/wJVdWFV/bB7eRGweor9SJKGmGYQ7A9c3/d6WzdtIc8FPjHFfiRJQ+w56wYAkjwbWAv82gLzTwROBDjwwANXsDNJuvWb5hbBDcABfa9Xd9NuIcnjgT8Cjq6q/xxWqKo2VNXaqlq7atWqqTQrSa2aZhBsBg5JcnCSvYBjgY39CyR5MPDX9ELgxin2IklawNSCoKpuBk4CzgeuAc6rqquSnJbk6G6x1wN3Av4myWVJNi5QTpI0JVM9RlBVm4BNA9NO7Xv++Gm+vyRpaZ5ZLEmNMwgkqXEGgSQ1ziCQpMYZBJLUOINAkhpnEEhS4wwCSWqcQSBJjTMIJKlxBoEkNc4gkKTGGQSS1DiDQJIaZxBIUuMMAklqnEEgSY0zCCSpcQaBJDXOIJCkxhkEktQ4g0CSGrfnrBuQtHs66JSPL2v9r5zx5Al1ouUyCObEcn6p/IXS7s5QmS2D4FZonkNlXnvzi0gtayoIJv3LPq9farp1meTPmT+z45uX//7D6k1KU0Gg8c3rD660GANvPAaBdlvz+stueGp34/BRSWqcQSBJjTMIJKlxBoEkNc4gkKTGGQSS1DiDQJIaN9UgSLIuybVJtiY5Zcj82yU5t5t/cZKDptmPJGlnUwuCJHsAZwFHAWuA9UnWDCz2XOC7VXVf4H8AZ06rH0nScNPcIjgS2FpV11XVj4FzgGMGljkGOLt7/mHgcUkyxZ4kSQNSVdMpnDwNWFdVz+te/zfg4VV1Ut8yV3bLbOte/1u3zLcGap0InNi9vB9w7VSahn2Bby251MrXmnS9FmpNul4LtSZdr4Vak6436d763aeqVg2bsVtca6iqNgAbpv0+SbZU1dp5qzXpei3UmnS9FmpNul4LtSZdb9K9jWqau4ZuAA7oe726mzZ0mSR7AvsA355iT5KkAdMMgs3AIUkOTrIXcCywcWCZjcDx3fOnAf9U09pXJUkaamq7hqrq5iQnAecDewDvqqqrkpwGbKmqjcA7gfcl2Qp8h15YzNIkdz9NelfWvPY2r7UmXa+FWpOu10KtSdeb+i7wYaZ2sFiStHvwzGJJapxBIEmNMwgkqXEGgSQ1brc4oWxaustZHAns3026Afj8JIewJjmsqv73mOvsA6wb6Ov8qrppgn09oar+YRfWm8vekhxG75Il/X1trKprJtjXCVX17knVk+ZFs6OGkvwG8Bbgy/ziRLfVwH2BF1TVBRN6n69V1YFjLH8c8GrggoG+ngC8pqreO4u+5rm3JK8A1tO7ntW2vr6OBc6pqjNm0VffenMZnt16cxmgK9HXMnp7IvCUgd7+vqo+OcG+Tq2q0yZVb8n3azgIrgGOqqqvDEw/GNhUVYePUevNC80Cjq+qu4xR61p611u6aWD63YCLq+rQMWoNnsDX39evV9Xeo9aa596SfAm4f1X9ZGD6XsBVVXXIGLWuWKSvQ6vqdqPW6urNZXh268xlgK5UX7vY2xuBQ4H3DvR2HPDlqnrJLPparpZ3De3JL/5H9rsBuO2YtU4AXgb855B568esFWBYOv+smzeORwHPBn4w5D2OHLPWjvXmsbefAb8EfHVg+r27eePYD3gi8N0hfX1uzFoAfwQ8dKHwpPeFMpIlwvMeu9DbcxkeoG8ArgJG/sJdIkD3m1VfU+jtScP+4ElyLvAlYOQgSPJ/F+nrDmP2tSwtB8G7gM1JzgGu76YdQO+vjneOWWszcGVV7fRFkeSPx6z1J8AXklzQ19eB9P6CfO2YtS4CflhVnxnS165cwXVeezsZ+MckXx7o677ASQuttICPAXeqqsuG9PXpMWvB/Ibnjh7mMUAn2deke/tRkodV1eaB6Q8DfjRmrZuAh1XVNwdnJLl+58Wnp9ldQwDdjXKOZuf9kFePWefuwI+q6ocT6utu9H5wB/cpD/4gr7h57S3Jbdj5wP/mqvrp7LqCJMcDp9LbNbRTeFbVe8ao9QngdVV14ZB5n62qR4/Z2zrgr+gdJ9spQMfZ553kncC7q+qfh8z7YFU9cxZ9TaG3hwBvBe7ML/YoHAB8D3hhVV0yRq3T6X3ffH7IvDOr6hWj1lqupoNgh+6LnKr6zjzVmldJ9qPvC3fYXzSzqLVA/TtV1eBf0Ctaa17DE+Y6QOeyrx2S3Itb/tz++yz7Wa5mgyDJgcDrgF+nl+YB7gL8E3DK4EHkEWs9jt7m3i7XWuJ9vlhVD5xVrSRHAG+jd7nwbfQ+52p6n/kFVfWFMWo9mN5fVvtwy4OoY9da4n0mdtBtObV2p/Ds3mOmATrpod3zOlR8JWqNouVjBOcCbwSeteOvjPTus/x0eqMVHjGLWkl+e6FZwL3G6GmitTrvAX6vqi4eeJ9HAO8GHjRGrXdPqlaSly40C7jTGD1NtFZX7wiGhGeSm5hQeO5KrRFcTW93zIrXWmxod5Kxh3ZPut4iLmBy/80mWWtJLQfBvlV1bv+E7kv8nCTjHvicZK1zgQ8w/ADj7WdYC2DvwS9ugKq6KMlYQ1EnXOtPgdcDNw+ZN+7Z85OsBXMant168xqgbwIev9DQbmDkod2TrrfEUPG7jtPUJGstV8tBcEmStwBnc8tRQ8cDl86w1hXAn1fVlYMzkjx+hrUAPpHk4/SGPPZ/zuOAcU+mmWStLwAfHXagLsnzZlgL5jc8YX4DdJJDuyddb5JDxSdZa1laDoLj6I1Xfg0Do4YYf/joJGudDCw0vvi3ZliLqnpxkqPY+YzPs6pq06xq0fuFWugWp+Pe/3WStWB+wxPmN0AnObR70vUmOVR8krWWpdmDxdJKWSDwNu5C4E261v2A71TV9iHz9hvnIPQka3XrHM7wzznW0O5J15vkUPFJDztfVi+tBkGSPen9Ff8UBq4ZArxz8KzGGdT6LXon1cxFrRHea0NVnWgtaffTchB8iN5QxbO55TVDjgfuXlXPsNZO9e6+0Czg8qpaba2d6u0DvJLeX6P70TtwfyO9MD5j8NITK1VroN5TgHtOqLdl11rifT5RVUdNotak681rrVG0fIzgobXzNUO2AReldxEza+1sO73T/vsvjVDd63taa6jz6J1P8tgdJx11JyM9p5v3GzOq1V/vMQP1jl9Gb8uu1Z29O3QWcMQYPU283rzWWq6Wg+A7SZ4OfKSqfgY/P5vx6ex8TRJr9VwHPK6qvjY4I+NfG6WFWgAHVdWZ/RO6L8ozkpwww1qL1Tszye/OsNZm4DPcMox3uOuYtSZdb15rLU9VNfkADqI3zv5GelcN/FL3/FzgYGsNrfdC4EELzHuRtYaucwHwcmC/vmn7Aa8APjWrWvPcG3AlcMgC867fhc85sXrzWmu5j2aPEcCCIwn+vnbh5hct1OrqTeyGIY3UuhtwSldvx66lb9IbWnxGjXG9oUnWmufekjwN+GJV7XQV2iRPqaqPjlpr0vXmtdZyNXvP4vRufvFBevt/L+4eAB9Kcoq1htZ7Ob1LZgT4fPfILvZ2q68FUFXfrapXVNVhVXX37nF49a4s+ZRZ1Zrn3qrqw8O+HDt3G6fWpOvNa61lW8nNj3l60NtNctsh0/eid6cha+0mvc1rrRHe62vzWGuee/NzTufR8sHiSd78ooVa89zbvNYiE7w71iRrTbrevNaadL15rbVcLQfByUzurlYt1Jrn3ua1Fkz27liTvo3mvPbm59y1z7nLmg2CqvpkkkOZwM0vWqg1z73Na63OJG99OenbaM5rb37OXfucu6zpUUOSpIZHDUmSegwCSWqcQaDmJDkoybCb9bwjyZru+R+OUOfkJHdcZP7P60nzzGMEak6Sg4CPVdUDFlnmB1W16C0Wk3wFWFtV3xoyb49dPLgsrTi3CNSqPZN8IMk1ST6c5I5JPp1kbZIzgDskuaxbZu8kH09yeZIrkzwjyYvpnW9wYZILoRceSf4iyeXAI3fU65v3J12Ni5Ls103/5e71F5OcnuQH3fR7J/ls18OVSR41m/9MaoFBoFbdD3hLVR1O73aeL9gxo6pOAf6jqo6oqmcB64CvV9WDuq2IT1bVm4Gv07sk9GO7VfcGLu6W++eB99sbuKiqHgR8Fnh+N/1NwJuq6oHc8r66zwTOr6oj6N2U/rJJfXBpkEGgVl1fVf/SPX8/8F8XWfaLwBOSnJnkUVX1vQWW+ynwkQXm/ZjeuHGAS+hdGRbgkcDfdM8/2Lf8ZuCE9O5d+8Cq+v4i/UnLYhCoVYMHxxY8WFZVXwIeQi8QTk9y6gKL/miR4wI/qV8ckPspS5zMWVWfBR5N72S29yQ5brHlpeUwCNSqA5M8snv+TGBwV85PktwWIMkvAT+sqvcDr6cXCgDfB+68zD4uAp7aPT92x8Qk9wG+WVVvB97R957SxBkEatW1wAuTXEPvkr9vHZi/AbgiyQeABwKfT3IZ8Grg9L5lPrnjYPEuOhl4aXcBsvsCO3Y7PQa4PMmlwDPoHUuQpsLho9IMdech/EdVVZJjgfVVdcys+1Jbmr3onDQnHgr8VZIANwHj3t9XWja3CCSpcR4jkKTGGQSS1DiDQJIaZxBIUuMMAklqnEEgSY37/yUwsP434rY/AAAAAElFTkSuQmCC\n",
      "text/plain": [
       "<Figure size 432x288 with 1 Axes>"
      ]
     },
     "metadata": {
      "needs_background": "light"
     },
     "output_type": "display_data"
    }
   ],
   "source": [
    "# task = qft_module.run_quantum_fourier_transform(\n",
    "#     qubits=range(4),\n",
    "#     n_shots=1000,\n",
    "#     device=device\n",
    "# )\n",
    "\n",
    "# probabilities = task.result().values[0]\n",
    "# qft_module.plot_bitstrings(probabilities)"
   ]
  },
  {
   "cell_type": "markdown",
   "id": "6c11dc46",
   "metadata": {},
   "source": [
    "## Example 2"
   ]
  },
  {
   "cell_type": "code",
   "execution_count": 9,
   "id": "26030bda",
   "metadata": {
    "scrolled": true
   },
   "outputs": [
    {
     "data": {
      "image/png": "iVBORw0KGgoAAAANSUhEUgAAAYIAAAEaCAYAAAAcz1CnAAAAOXRFWHRTb2Z0d2FyZQBNYXRwbG90bGliIHZlcnNpb24zLjUuMSwgaHR0cHM6Ly9tYXRwbG90bGliLm9yZy/YYfK9AAAACXBIWXMAAAsTAAALEwEAmpwYAAAYJUlEQVR4nO3de9RkZXmm8esWxAMqHmjR0CAkgtBqRG1RV0ajUWOjK2CiBlAHJCpZS1FZmigmI0ZCEtDEpSaowSMegeiM6VEUYoI6iQFp5CCHQTuMSqOR9oCjY4yiz/xRu7Woru/7qvqrU/Nev7VqddXeu556Crrrrv3ut/ZOVSFJatft5t2AJGm+DAJJapxBIEmNMwgkqXEGgSQ1ziCQpMZNLQiSvCvJTUmuWmJ9krw5yeYkVyZ52LR6kSQtbZp7BO8BNiyz/jDggO52PPDWKfYiSVrC1IKgqj4LfGeZTY4A3ls9FwF3T3LfafUjSRpunscI9gZu6Hu8pVsmSZqhXefdwCiSHE9v+Ijdd9/94QcddNCcO5Kkncull176rapaM2zdPIPgRmCfvsdru2XbqaozgTMB1q9fX5s2bZp+d5J0G5Lkq0utm+fQ0EbgmG720KOA71XVN+bYjyQ1aWp7BEk+BDwO2DPJFuA1wO0BquptwHnAU4DNwA+B46bViyRpaVMLgqo6eoX1BbxoWq8vSRqNvyyWpMYZBJLUOINAkhpnEEhS4wwCSWqcQSBJjTMIJKlxBoEkNc4gkKTGGQSS1DiDQJIaZxBIUuMMAklqnEEgSY0zCCSpcQaBJDXOIJCkxhkEktQ4g0CSGmcQSFLjDAJJapxBIEmNMwgkqXEGgSQ1ziCQpMYZBJLUOINAkhpnEEhS4wwCSWqcQSBJjTMIJKlxBoEkNc4gkKTGGQSS1DiDQJIaN9UgSLIhyXVJNic5acj6fZNcmOSyJFcmeco0+5EkbW9qQZBkF+AM4DBgHXB0knUDm/034NyqeihwFPCWafUjSRpumnsEhwKbq+r6qvoxcDZwxMA2Bdytu78H8PUp9iNJGmKaQbA3cEPf4y3dsn5/AjwnyRbgPODFwwolOT7JpiSbtm7dOo1eJalZ8z5YfDTwnqpaCzwFeF+S7XqqqjOran1VrV+zZs3Mm5Sk27JpBsGNwD59j9d2y/o9DzgXoKr+FbgjsOcUe5IkDZhmEFwCHJBk/yS70TsYvHFgm68BTwBIcjC9IHDsR5JmaGpBUFW3ACcA5wPX0psddHWSU5Ic3m32cuAFSa4APgQ8t6pqWj1Jkra36zSLV9V59A4C9y87ue/+NcCvTbMHSdLy5n2wWJI0ZwaBJDXOIJCkxhkEktQ4g0CSGmcQSFLjDAJJapxBIEmNMwgkqXEGgSQ1ziCQpMYZBJLUOINAkhpnEEhS4wwCSWqcQSBJjTMIJKlxBoEkNc4gkKTGGQSS1DiDQJIaZxBIUuMMAklqnEEgSY0zCCSpcQaBJDXOIJCkxhkEktQ4g0CSGmcQSFLjDAJJapxBIEmNMwgkqXEGgSQ1bqpBkGRDkuuSbE5y0hLb/G6Sa5JcneSD0+xHkrS9kYIgyX9P8tQkIwdHkl2AM4DDgHXA0UnWDWxzAPAq4Neq6oHAiaPWlyRNxqgf7G8BngV8OclpSR4wwnMOBTZX1fVV9WPgbOCIgW1eAJxRVd8FqKqbRuxHkjQhIwVBVX2qqp4NPAz4CvCpJJ9LclyS2y/xtL2BG/oeb+mW9TsQODDJvyS5KMmG8dqXJK3WOEM99wKeCzwfuAx4E71g+IdVvP6uwAHA44CjgbcnufuQ1z4+yaYkm7Zu3bqKl5MkDRr1GMH/AP4XcGfgt6rq8Ko6p6peDNxliafdCOzT93htt6zfFmBjVf2kqv4P8CV6wXArVXVmVa2vqvVr1qwZpWVJ0ohG3SN4e1Wtq6q/qKpvACS5A0BVrV/iOZcAByTZP8luwFHAxoFtPkpvb4Ake9IbKrp+rHcgSVqVUYPg1CHL/nW5J1TVLcAJwPnAtcC5VXV1klOSHN5tdj7w7STXABcCf1hV3x6xJ0nSBOy63Mok96F3gPdOSR4KpFt1N3rDRMuqqvOA8waWndx3v4CXdTdJ0hwsGwTAk+kdIF4LvKFv+feBP5pST5KkGVo2CKrqLOCsJE+vqo/MqCdJ0gytNDT0nKp6P7Bfku2Gb6rqDUOeJknaiaw0NLR79+dSU0QlSTu5lYaG/rb787WzaUeSNGsrDQ29ebn1VfWSybYjSZq1lYaGLp1JF5KkuRll1pAk6TZspaGhN1bViUn+J1CD66vq8CFPkyTtRFYaGnpf9+dfTrsRSdJ8rDQ0dGn352e6E8cdRG/P4LruYjOSpJ3cSnsEACR5KvA24N/onW9o/yS/X1WfmGZzkqTpGykIgL8CHl9VmwGS/ArwccAgkKSd3Kinof7+thDoXE/vxHOSpJ3cSrOGfqe7uynJecC59I4RPJPehWckSTu5lYaGfqvv/jeBX+/ubwXuNJWOJEkztdKsoeNm1YgkaT5GnTV0R+B5wAOBO25bXlW/N6W+JEkzMurB4vcB96F3xbLP0LtimQeLJek2YNQguH9VvRr4f935h54KPHJ6bUmSZmXUIPhJ9+fNSR4E7AHcezotSZJmadQflJ2Z5B7Aq4GN9K5Y9uqpdSVJmpmRgqCq3tHd/Qzwy9NrR5I0ayMNDSW5V5K/TvKFJJcmeWOSe027OUnS9I16jOBs4Cbg6cAzgG8B50yrKUnS7Ix6jOC+VfWnfY9PTXLkNBqSJM3WqHsEFyQ5KsntutvvAudPszFJ0mysdNK579M7yVyAE4H3d6tuB/wA+INpNidJmr6VzjV011k1Ikmaj1GPEZDkcOCx3cNPV9XHptOSJGmWRp0+ehrwUuCa7vbSJH8xzcYkSbMx6h7BU4BDqupnAEnOAi4DXjWtxiRJszHqrCGAu/fd32PCfUiS5mTUPYI/By5LciG9GUSPBU6aWleSpJlZMQiS3A74GfAo4BHd4ldW1b9PszFJ0mysODTUHRd4RVV9o6o2dreRQiDJhiTXJdmcZMk9iCRPT1JJ1o/RuyRpAkY9RvCpJH+QZJ8k99x2W+4JSXYBzgAOA9YBRydZN2S7u9KbkXTxmL1LkiZg1GMER9L7hfELB5Yvd0rqQ4HNVXU9QJKzgSPoTT/t96fA6cAfjtiLJGmCRt0jWEfv2/0VwOXAX9O7kP1y9gZu6Hu8pVv2c0keBuxTVR9frlCS45NsSrJp69atI7YsSRrFqEFwFnAw8GZ6IbCuW7bDuoPQbwBevtK2VXVmVa2vqvVr1qxZzctKkgaMOjT0oKrqH9+/MMngEM+gG4F9+h6v7ZZtc1fgQcCnkwDcB9iY5PCq2jRiX5KkVRp1j+ALSR617UGSRwIrfVhfAhyQZP8kuwFH0bveMQBV9b2q2rOq9quq/YCLAENAkmZs1D2ChwOfS/K17vG+wHVJvghUVf3q4BOq6pYkJ9C7bsEuwLuq6uokpwCbqmrj4HMkSbM3ahBs2JHiVXUecN7AspOX2PZxO/IakqTVGSkIquqr025EkjQf45x0TpJ0G2QQSFLjDAJJapxBIEmNMwgkqXEGgSQ1ziCQpMYZBJLUOINAkhpnEEhS4wwCSWqcQSBJjTMIJKlxBoEkNc4gkKTGGQSS1DiDQJIaZxBIUuMMAklqnEEgSY0zCCSpcQaBJDXOIJCkxhkEktQ4g0CSGmcQSFLjDAJJapxBIEmNMwgkqXEGgSQ1ziCQpMYZBJLUOINAkho31SBIsiHJdUk2JzlpyPqXJbkmyZVJ/jHJ/abZjyRpe1MLgiS7AGcAhwHrgKOTrBvY7DJgfVX9KvBh4HXT6keSNNw09wgOBTZX1fVV9WPgbOCI/g2q6sKq+mH38CJg7RT7kSQNMc0g2Bu4oe/xlm7ZUp4HfGKK/UiShth13g0AJHkOsB749SXWHw8cD7DvvvvOsDNJuu2b5h7BjcA+fY/XdstuJckTgT8GDq+q/xxWqKrOrKr1VbV+zZo1U2lWklo1zSC4BDggyf5JdgOOAjb2b5DkocDf0guBm6bYiyRpCVMLgqq6BTgBOB+4Fji3qq5OckqSw7vNXg/cBfi7JJcn2bhEOUnSlEz1GEFVnQecN7Ds5L77T5zm60uSVuYviyWpcQaBJDXOIJCkxhkEktQ4g0CSGmcQSFLjDAJJatxCnGtoVvY76eOrev5XTnvqhDqRpMXhHoEkNc4gkKTGNTU0JM2CQ5Da2bhHIEmNc49AkmZkUfcW3SOQpMYZBJLUOIeGJBZ3l12aBfcIJKlx7hFIC241eyvuqWgUBsEq+A9U0m2BQ0OS1DiDQJIaZxBIUuMMAklqnEEgSY0zCCSpcU4fXRBORR2f/800Cy38PXOPQJIaZxBIUuMcGpIa0sIwh8bnHoEkNc4gkKTGGQSS1DiDQJIaZxBIUuOcNXQb5MwQzcIiX97TfwPjmeoeQZINSa5LsjnJSUPW3yHJOd36i5PsN81+JEnbm9oeQZJdgDOAJwFbgEuSbKyqa/o2ex7w3aq6f5KjgNOBI6fVk+bPb2rS4pnmHsGhwOaqur6qfgycDRwxsM0RwFnd/Q8DT0iSKfYkSRqQqppO4eQZwIaqen73+L8Cj6yqE/q2uarbZkv3+N+6bb41UOt44Pju4QOA66bSNOwJfGvFrWZfa9L1Wqg16Xot1Jp0vRZqTbrepHvrd7+qWjNsxU5xsLiqzgTOnPbrJNlUVesXrdak67VQa9L1Wqg16Xot1Jp0vUn3NqppDg3dCOzT93htt2zoNkl2BfYAvj3FniRJA6YZBJcAByTZP8luwFHAxoFtNgLHdvefAfxTTWusSpI01NSGhqrqliQnAOcDuwDvqqqrk5wCbKqqjcA7gfcl2Qx8h15YzNMkh58mPZS1qL0taq1J12uh1qTrtVBr0vWmPgQ+zNQOFkuSdg6eYkKSGmcQSFLjDAJJapxBIEmN2yl+UDYt3eksDgX27hbdCHx+klNYkxxUVf97zOfsAWwY6Ov8qrp5gn09qar+YQeet5C9JTmI3ilL+vvaWFXXTrCv46rq3ZOqJy2KZmcNJflN4C3Al/nFD93WAvcHXlhVF0zodb5WVfuOsf0xwGuACwb6ehLw2qp67zz6WuTekrwSOJre+ay29PV1FHB2VZ02j776nreQ4dk9byEDdBZ9raK3JwNPG+jt76vqkxPs6+SqOmVS9VZ8vYaD4FrgsKr6ysDy/YHzqurgMWq9ealVwLFVdbcxal1H73xLNw8svwdwcVUdOEatwR/w9ff1G1W1+6i1Frm3JF8CHlhVPxlYvhtwdVUdMEatK5fp68CqusOotbp6Cxme3XMWMkBn1dcO9vZG4EDgvQO9HQN8uapeOo++VqvloaFd+cX/yH43Arcfs9ZxwMuB/xyy7ugxawUYls4/69aN4zHAc4AfDHmNQ8este15i9jbz4BfAr46sPy+3bpx7AU8GfjukL4+N2YtgD8GHr5UeNL7QBnJCuF5rx3o7XkMD9A3AFcDI3/grhCge82rryn09pRhX3iSnAN8CRg5CJL832X6utOYfa1Ky0HwLnrXSDgbuKFbtg+9bx3vHLPWJcBVVbXdB0WSPxmz1p8BX0hyQV9f+9L7BvmnY9a6CPhhVX1mSF87cgbXRe3tROAfk3x5oK/7Aycs9aQlfAy4S1VdPqSvT49ZCxY3PLf1sIgBOsm+Jt3bj5I8oqouGVj+COBHY9a6GXhEVX1zcEWSG7bffHqaHRoCSLIOOJztxyGvWfpZQ+vcE/hRVf1wQn3dg95f3MEx5cG/yDO3qL0luR3bH/i/pKp+Or+uIMmxwMn0hoa2C8+qes8YtT4BvK6qLhyy7rNV9dgxe9sA/A2942TbBeg4Y95J3gm8u6r+eci6D1bVs+bR1xR6exjwVuCu/GJEYR/ge8CLqurSMWqdSu/z5vND1p1eVa8ctdZqNR0E23Qf5FTVdxap1qJKshd9H7jDvtHMo9YS9e9SVYPfoGdaa1HDExY6QBeyr22S3Idb/73993n2s1rNBkGSfYHXAb9BL80D3A34J+CkwYPII9Z6Ar3dvR2utcLrfLGqHjyvWkkOAd5G73ThW+i9z7X03vMLq+oLY9R6KL1vVntw64OoY9da4XUmdtBtNbV2pvDsXmOuATrpqd2LOlV8FrVG0fIxgnOANwLP3vYtI73rLD+T3myFR82jVpLfWWoVcJ8xepporc57gN+vqosHXudRwLuBh4xR692TqpXkZUutAu4yRk8TrdXVO4Qh4ZnkZiYUnjtSawTX0BuOmXmt5aZ2Jxl7avek6y3jAib332yStVbUchDsWVXn9C/oPsTPTjLugc9J1joH+ADDDzDecY61AHYf/OAGqKqLkow1FXXCtf4ceD1wy5B14/56fpK1YEHDs3veogbom4AnLjW1Gxh5avek660wVfzu4zQ1yVqr1XIQXJrkLcBZ3HrW0LHAZXOsdSXwl1V11eCKJE+cYy2ATyT5OL0pj/3v8xhg3B/TTLLWF4CPDjtQl+T5c6wFixuesLgBOsmp3ZOuN8mp4pOstSotB8Ex9OYrv5aBWUOMP310krVOBJaaX/zbc6xFVb0kyWFs/4vPM6rqvHnVovcPaqlLnI57/ddJ1oLFDU9Y3ACd5NTuSdeb5FTxSdZalWYPFkuzskTgbdyBwJt0rQcA36mqrUPW7TXOQehJ1uqeczDD3+dYU7snXW+SU8UnPe18Vb20GgRJdqX3Lf5pDJwzBHjn4K8a51Drt+n9qGYhao3wWmdW1fHWknY+LQfBh+hNVTyLW58z5FjgnlV1pLW2q3fPpVYBV1TVWmttV28P4FX0vo3uRe/A/U30wvi0wVNPzKrWQL2nAfeeUG+rrrXC63yiqg6bRK1J11vUWqNo+RjBw2v7c4ZsAS5K7yRm1treVno/++8/NUJ1j+9traHOpfd7ksdv+9FR92Ok53brfnNOtfrrPW6g3rGr6G3Vtbpf7w5dBRwyRk8Tr7eotVar5SD4TpJnAh+pqp/Bz3/N+Ey2PyeJtXquB55QVV8bXJHxz43SQi2A/arq9P4F3QflaUmOm2Ot5eqdnuT35ljrEuAz3DqMt7n7mLUmXW9Ra61OVTV5A/ajN8/+JnpnDfxSd/8cYH9rDa33IuAhS6x7sbWGPucC4BXAXn3L9gJeCXxqXrUWuTfgKuCAJdbdsAPvc2L1FrXWam/NHiOAJWcS/H3twMUvWqjV1ZvYBUMaqXUP4KSu3rahpW/Sm1p8Wo1xvqFJ1lrk3pI8A/hiVW13FtokT6uqj45aa9L1FrXWajV7zeL0Ln7xQXrjvxd3N4APJTnJWkPrvYLeKTMCfL67ZQd7u83XAqiq71bVK6vqoKq6Z3c7uHpnlnzavGotcm9V9eFhH46de4xTa9L1FrXWqs1y92ORbvSGSW4/ZPlu9K40ZK2dpLdFrTXCa31tEWstcm++z+ncWj5YPMmLX7RQa5F7W9RaZIJXx5pkrUnXW9Rak663qLVWq+UgOJHJXdWqhVqL3Nui1oLJXh1r0pfRXNTefJ879j53WLNBUFWfTHIgE7j4RQu1Frm3Ra3VmeSlLyd9Gc1F7c33uWPvc4c1PWtIktTwrCFJUo9BIEmNMwjUnCT7JRl2sZ53JFnX3f+jEeqcmOTOy6z/eT1pkXmMQM1Jsh/wsap60DLb/KCqlr3EYpKvAOur6ltD1u2ygweXpZlzj0Ct2jXJB5Jcm+TDSe6c5NNJ1ic5DbhTksu7bXZP8vEkVyS5KsmRSV5C7/cGFya5EHrhkeSvklwBPHpbvb51f9bVuCjJXt3yX+kefzHJqUl+0C2/b5LPdj1cleQx8/nPpBYYBGrVA4C3VNXB9C7n+cJtK6rqJOA/quqQqno2sAH4elU9pNuL+GRVvRn4Or1TQj++e+ruwMXddv888Hq7AxdV1UOAzwIv6Ja/CXhTVT2YW19X91nA+VV1CL2L0l8+qTcuDTII1KobqupfuvvvB/7LMtt+EXhSktOTPKaqvrfEdj8FPrLEuh/TmzcOcCm9M8MCPBr4u+7+B/u2vwQ4Lr1r1z64qr6/TH/SqhgEatXgwbElD5ZV1ZeAh9ELhFOTnLzEpj9a5rjAT+oXB+R+ygo/5qyqzwKPpfdjtvckOWa57aXVMAjUqn2TPLq7/yxgcCjnJ0luD5Dkl4AfVtX7gdfTCwWA7wN3XWUfFwFP7+4ftW1hkvsB36yqtwPv6HtNaeIMArXqOuBFSa6ld8rftw6sPxO4MskHgAcDn09yOfAa4NS+bT657WDxDjoReFl3ArL7A9uGnR4HXJHkMuBIescSpKlw+qg0R93vEP6jqirJUcDRVXXEvPtSW5o96Zy0IB4O/E2SADcD417fV1o19wgkqXEeI5CkxhkEktQ4g0CSGmcQSFLjDAJJapxBIEmN+//doLCsiaO1gwAAAABJRU5ErkJggg==\n",
      "text/plain": [
       "<Figure size 432x288 with 1 Axes>"
      ]
     },
     "metadata": {
      "needs_background": "light"
     },
     "output_type": "display_data"
    }
   ],
   "source": [
    "# h_tgt=2\n",
    "# state_prep_circ = Circuit().h(h_tgt)\n",
    "\n",
    "# task = qft_module.run_quantum_fourier_transform(\n",
    "#     qubits=range(4),\n",
    "#     n_shots=1000,\n",
    "#     state_prep_circ=state_prep_circ,\n",
    "#     device=device\n",
    "# )\n",
    "\n",
    "# probabilities = task.result().values[0]\n",
    "# qft_module.plot_bitstrings(probabilities)"
   ]
  },
  {
   "cell_type": "markdown",
   "id": "94558d07",
   "metadata": {},
   "source": [
    "## Example 3"
   ]
  },
  {
   "cell_type": "code",
   "execution_count": 10,
   "id": "26b846e7",
   "metadata": {
    "scrolled": true
   },
   "outputs": [
    {
     "data": {
      "image/png": "iVBORw0KGgoAAAANSUhEUgAAAYIAAAEaCAYAAAAcz1CnAAAAOXRFWHRTb2Z0d2FyZQBNYXRwbG90bGliIHZlcnNpb24zLjUuMSwgaHR0cHM6Ly9tYXRwbG90bGliLm9yZy/YYfK9AAAACXBIWXMAAAsTAAALEwEAmpwYAAAX4klEQVR4nO3de7RkdXnm8e8jiBdUvNCioUGYCEKrEbVFXRmNRo2NroCJGml1gcRI1lJUliaKyYgRSQKaOGqCmvaKVyCamB5thZigTmLAbuQOg/YwKo1G2hujY4yi7/xRu7WornNOVZ+qU9X8vp+1anXVvrz1VtPUU3vv3947VYUkqV23m3UDkqTZMggkqXEGgSQ1ziCQpMYZBJLUOINAkho3tSBI8u4kNyW5aoH5SfKWJFuTXJHkYdPqRZK0sGluEbwXWLfI/KOAQ7rHicDbptiLJGkBUwuCqvoc8J1FFjkGeF/1XATcPcl9p9WPJGm4WR4j2B+4oe/1tm6aJGkF7TnrBkaR5ER6u4/Ye++9H37YYYfNuKPJu/LGm3d53Qfvv88EO5F0W3TJJZd8q6pWDZs3yyC4ETig7/XqbtpOqmoDsAFg7dq1tWXLlul3t8IOOuUTu7zuljOeOsFOJN0WJfnqQvNmuWtoI3BcN3roUcDNVfWNGfYjSU2a2hZBkg8DjwP2TbINeA1we4CqejuwCXgKsBX4IXDCtHqRJC1sakFQVeuXmF/Ai6b1/pKk0XhmsSQ1ziCQpMYZBJLUOINAkhpnEEhS4wwCSWqcQSBJjTMIJKlxBoEkNc4gkKTGGQSS1DiDQJIaZxBIUuMMAklqnEEgSY0zCCSpcQaBJDXOIJCkxhkEktQ4g0CSGmcQSFLjDAJJapxBIEmNMwgkqXEGgSQ1ziCQpMYZBJLUOINAkhpnEEhS4wwCSWqcQSBJjTMIJKlxBoEkNc4gkKTGGQSS1LipBkGSdUmuS7I1ySlD5h+Y5MIklya5IslTptmPJGlnUwuCJHsAZwFHAWuA9UnWDCz234DzquqhwLHAW6fVjyRpuGluERwJbK2q66vqx8A5wDEDyxRwt+75PsDXp9iPJGmIaQbB/sANfa+3ddP6/Qnw3CTbgE3Ai4cVSnJiki1Jtmzfvn0avUpSs2Z9sHg98N6qWg08BXh/kp16qqoNVbW2qtauWrVqxZuUpNuyaQbBjcABfa9Xd9P6PR84D6Cq/g24I7DvFHuSJA2YZhBsBg5JcnCSvegdDN44sMzXgCcAJDmcXhC470eSVtDUgqCqbgFOAs4HrqU3OujqJKclObpb7OXAC5JcDnwYeF5V1bR6kiTtbM9pFq+qTfQOAvdPO7Xv+TXAr06zB0nS4mZ9sFiSNGMGgSQ1ziCQpMYZBJLUOINAkhpnEEhS4wwCSWqcQSBJjTMIJKlxBoEkNc4gkKTGGQSS1DiDQJIaZxBIUuMMAklqnEEgSY0zCCSpcQaBJDXOIJCkxhkEktQ4g0CSGmcQSFLjDAJJapxBIEmNMwgkqXEGgSQ1ziCQpMYZBJLUOINAkhpnEEhS4wwCSWqcQSBJjTMIJKlxBoEkNW6qQZBkXZLrkmxNcsoCy/xOkmuSXJ3kQ9PsR5K0s5GCIMnfJXlqkpGDI8kewFnAUcAaYH2SNQPLHAK8CvjVqnogcPKo9SVJkzHqF/tbgWcDX05yRpIHjLDOkcDWqrq+qn4MnAMcM7DMC4Czquq7AFV104j9SJImZKQgqKpPV9VzgIcBXwE+neTzSU5IcvsFVtsfuKHv9bZuWr9DgUOT/GuSi5KsG699SdJyjbOr517A84DfAy4F3kwvGP5xGe+/J3AI8DhgPfCOJHcf8t4nJtmSZMv27duX8XaSpEGjHiP4e+B/AncGfrOqjq6qc6vqxcBdFljtRuCAvteru2n9tgEbq+onVfV/gC/RC4ZbqaoNVbW2qtauWrVqlJYlSSMadYvgHVW1pqr+vKq+AZDkDgBVtXaBdTYDhyQ5OMlewLHAxoFlPkZva4Ak+9LbVXT9WJ9AkrQsowbB6UOm/dtiK1TVLcBJwPnAtcB5VXV1ktOSHN0tdj7w7STXABcCf1hV3x6xJ0nSBOy52Mwk96F3gPdOSR4KpJt1N3q7iRZVVZuATQPTTu17XsDLuockaQYWDQLgyfQOEK8G3tg3/fvAH02pJ0nSClo0CKrqbODsJE+vqo+uUE+SpBW01K6h51bVB4CDkuy0+6aq3jhkNUnSbmSpXUN7d38uNERUkrSbW2rX0N90f752ZdqRJK20pXYNvWWx+VX1ksm2I0laaUvtGrpkRbqQJM3MKKOGJEm3YUvtGnpTVZ2c5H8ANTi/qo4espokaTey1K6h93d//sW0G5EkzcZSu4Yu6f78bHfhuMPobRlc191sRpK0m1tqiwCAJE8F3g78b3rXGzo4ye9X1Sen2ZwkafpGCgLgL4HHV9VWgCS/DHwCMAgkaTc36mWov78jBDrX07vwnCRpN7fUqKHf7p5uSbIJOI/eMYJn0rvxjCRpN7fUrqHf7Hv+TeDXuufbgTtNpSNJ0opaatTQCSvViCRpNkYdNXRH4PnAA4E77pheVb87pb4kSStk1IPF7wfuQ++OZZ+ld8cyDxZL0m3AqEFw/6p6NfD/uusPPRV45PTakiStlFGD4Cfdn99L8iBgH+De02lJkrSSRj2hbEOSewCvBjbSu2PZq6fWlSRpxYwUBFX1zu7pZ4H/Mr12JEkrbaRdQ0nuleSvknwxySVJ3pTkXtNuTpI0faMeIzgHuAl4OvAM4FvAudNqSpK0ckY9RnDfqnpd3+vTkzxrGg1JklbWqFsEFyQ5NsntusfvAOdPszFJ0spY6qJz36d3kbkAJwMf6GbdDvgB8AfTbE6SNH1LXWvorivViCRpNkY9RkCSo4HHdi8/U1Ufn05LkqSVNOrw0TOAlwLXdI+XJvnzaTYmSVoZo24RPAU4oqp+BpDkbOBS4FXTakyStDJGHTUEcPe+5/tMuA9J0oyMukXwZ8ClSS6kN4LoscApU+tKkrRilgyCJLcDfgY8CnhEN/mVVfXv02xMkrQyltw11B0XeEVVfaOqNnaPkUIgybok1yXZmmTBLYgkT09SSdaO0bskaQJGPUbw6SR/kOSAJPfc8VhshSR7AGcBRwFrgPVJ1gxZ7q70RiRdPGbvkqQJGPUYwbPonWH8woHpi12S+khga1VdD5DkHOAYesNP+70OOBP4wxF7kSRN0KhbBGvo/bq/HLgM+Ct6N7JfzP7ADX2vt3XTfi7Jw4ADquoTixVKcmKSLUm2bN++fcSWJUmjGDUIzgYOB95CLwTWdNN2WXcQ+o3Ay5datqo2VNXaqlq7atWq5bytJGnAqLuGHlRV/fv3L0wyuItn0I3AAX2vV3fTdrgr8CDgM0kA7gNsTHJ0VW0ZsS9J0jKNukXwxSSP2vEiySOBpb6sNwOHJDk4yV7AsfTudwxAVd1cVftW1UFVdRBwEWAISNIKG3WL4OHA55N8rXt9IHBdkiuBqqpfGVyhqm5JchK9+xbsAby7qq5Ochqwpao2Dq4jSVp5owbBul0pXlWbgE0D005dYNnH7cp7SJKWZ6QgqKqvTrsRSdJsjHPROUnSbZBBIEmNMwgkqXEGgSQ1ziCQpMYZBJLUOINAkhpnEEhS4wwCSWqcQSBJjTMIJKlxBoEkNc4gkKTGGQSS1DiDQJIaZxBIUuMMAklqnEEgSY0zCCSpcQaBJDXOIJCkxhkEktQ4g0CSGmcQSFLjDAJJapxBIEmNMwgkqXEGgSQ1ziCQpMYZBJLUOINAkhpnEEhS4wwCSWrcVIMgybok1yXZmuSUIfNfluSaJFck+ack95tmP5KknU0tCJLsAZwFHAWsAdYnWTOw2KXA2qr6FeAjwOun1Y8kabhpbhEcCWytquur6sfAOcAx/QtU1YVV9cPu5UXA6in2I0kaYppBsD9wQ9/rbd20hTwf+OQU+5EkDbHnrBsASPJcYC3wawvMPxE4EeDAAw9cwc4k6bZvmlsENwIH9L1e3U27lSRPBP4YOLqq/nNYoaraUFVrq2rtqlWrptKsJLVqmkGwGTgkycFJ9gKOBTb2L5DkocDf0AuBm6bYiyRpAVMLgqq6BTgJOB+4Fjivqq5OclqSo7vF3gDcBfjbJJcl2bhAOUnSlEz1GEFVbQI2DUw7te/5E6f5/pKkpXlmsSQ1ziCQpMYZBJLUOINAkhpnEEhS4wwCSWqcQSBJjTMIJKlxBoEkNc4gkKTGGQSS1DiDQJIaZxBIUuMMAklqnEEgSY0zCCSpcQaBJDXOIJCkxhkEktQ4g0CSGmcQSFLjDAJJapxBIEmNMwgkqXEGgSQ1ziCQpMYZBJLUOINAkhpnEEhS4wwCSWqcQSBJjTMIJKlxBoEkNc4gkKTGGQSS1LipBkGSdUmuS7I1ySlD5t8hybnd/IuTHDTNfiRJO5taECTZAzgLOApYA6xPsmZgsecD362q+wP/HThzWv1Ikoab5hbBkcDWqrq+qn4MnAMcM7DMMcDZ3fOPAE9Ikin2JEkasOcUa+8P3ND3ehvwyIWWqapbktwM3Av4Vv9CSU4ETuxe/iDJdVPpGPYdfO85qbVovYy/HTWvn3PF/s6stSL1Wqg16XqT7q3f/RaaMc0gmJiq2gBsmPb7JNlSVWvnrdak67VQa9L1Wqg16Xot1Jp0vUn3Nqpp7hq6ETig7/XqbtrQZZLsCewDfHuKPUmSBkwzCDYDhyQ5OMlewLHAxoFlNgLHd8+fAfxzVdUUe5IkDZjarqFun/9JwPnAHsC7q+rqJKcBW6pqI/Au4P1JtgLfoRcWszTJ3U+T3pU1r73Na61J12uh1qTrtVBr0vWmvgt8mPgDXJLa5pnFktQ4g0CSGmcQSFLjDAJJatxucULZtHSXsziS3hnO0Duv4QuTHMKa5LCq+l9jrrMPsG6gr/Or6nsT7OtJVfWPu7DeXPaW5DB6lyzp72tjVV07wb5OqKr3TKqeNC+aHTWU5DeAtwJf5hcnuq0G7g+8sKoumND7fK2qDhxj+eOA1wAXDPT1JOC1VfW+WfQ1z70leSWwnt71rLb19XUscE5VnTGLvvrWm8vw7NabywBdib6W0duTgacN9PYPVfWpCfZ1alWdNql6S75fw0FwLXBUVX1lYPrBwKaqOnyMWm9ZaBZwfFXdbYxa1wGPHPySSHIP4OKqOnSMWoMn8PX39etVtfeotea5tyRfAh5YVT8ZmL4XcHVVHTJGrSsW6evQqrrDqLW6enMZnt06cxmgK9XXLvb2JuBQ4H0DvR0HfLmqXjqLvpar5V1De/KL/5D9bgRuP2atE4CXA/85ZN76MWsFGJbOP+vmjeMxwHOBHwx5jyPHrLVjvXns7WfALwFfHZh+327eOPYDngx8d0hfnx+zFsAfAw9fKDzpfaGMZInwvNcu9PZ8hgfoG4GrgZG/cJcI0P1m1dcUenvKsB88Sc4FvgSMHARJ/u8ifd1pzL6WpeUgeDewOck5/OIqqQfQ+9XxrjFrbQauqqqdviiS/MmYtf4U+GKSC/r6OpDeL8jXjVnrIuCHVfXZIX3tyhVc57W3k4F/SvLlgb7uD5w0Zq2PA3epqsuG9PWZMWvB/Ibnjh7mMUAn2deke/tRkkdU1eaB6Y8AfjRmre8Bj6iqbw7OSHLDzotPT7O7hgC6G+Uczc77Ia8Zs849gR9V1Q8n1Nc96P3DHdynPPgPecXNa29JbsfOB/43V9VPZ9cVJDkeOJXerqGdwrOq3jtGrU8Cr6+qC4fM+1xVPXbM3tYBf03vONlOATrOPu8k7wLeU1X/MmTeh6rq2bPoawq9PQx4G3BXfrFH4QDgZuBFVXXJGLVOp/d984Uh886sqleOWmu5mg6CHbovcqrqO/NUa14l2Y++L9xhv2hmUWuB+nepqsFf0Ctaa17DE+Y6QOeyrx2S3Idb/7v991n2s1zNBkGSA4HXA79OL80D3A34Z+CUwYPII9Z6Ar3NvV2utcT7XFlVD55VrSRHAG+nd7nwbfQ+52p6n/mFVfXFMWo9lN4vq3249UHUsWst8T4TO+i2nFq7U3h27zHTAJ300O55HSq+ErVG0fIxgnOBNwHP2fErI737LD+T3miFR82iVpLfXmgWcJ8xepporc57gd+vqosH3udRwHuAh4xR6z2TqpXkZQvNAu4yRk8TrdXVO4Ih4Znke0woPHel1giuobc7ZsVrLTa0O8nYQ7snXW8RFzC5v7NJ1lpSy0Gwb1Wd2z+h+xI/J8m4Bz4nWetc4IMMP8B4xxnWAth78IsboKouSjLWUNQJ1/oz4A3ALUPmjXv2/CRrwZyGZ7fevAbom4EnLjS0Gxh5aPek6y0xVPzu4zQ1yVrL1XIQXJLkrcDZ3HrU0PHApTOsdQXwF1V11eCMJE+cYS2ATyb5BL0hj/2f8zhg3JNpJlnri8DHhh2oS/J7M6wF8xueML8BOsmh3ZOuN8mh4pOstSwtB8Fx9MYrv5aBUUOMP3x0krVOBhYaX/xbM6xFVb0kyVHsfMbnWVW1aVa16P0PtdAtTse9/+ska8H8hifMb4BOcmj3pOtNcqj4JGstS7MHi6WVskDgbdyFwJt0rQcA36mq7UPm7TfOQehJ1urWOZzhn3Osod2TrjfJoeKTHna+rF5aDYIke9L7Ff80Bq4ZArxr8KzGGdT6LXon1cxFrRHea0NVnWgtaffTchB8mN5QxbO59TVDjgfuWVXPstZO9e650Czg8qpaba2d6u0DvIrer9H96B24v4leGJ8xeOmJlao1UO9pwL0n1Nuyay3xPp+sqqMmUWvS9ea11ihaPkbw8Nr5miHbgIvSu4iZtXa2nd5p//2XRqju9b2tNdR59M4nefyOk466k5Ge1837jRnV6q/3uIF6xy+jt2XX6s7eHToLOGKMniZeb15rLVfLQfCdJM8EPlpVP4Ofn834THa+Jom1eq4HnlBVXxuckfGvjdJCLYCDqurM/gndF+UZSU6YYa3F6p2Z5HdnWGsz8FluHcY73H3MWpOuN6+1lqeqmnwAB9EbZ38TvasGfql7fi5wsLWG1nsR8JAF5r3YWkPXuQB4BbBf37T9gFcCn55VrXnuDbgKOGSBeTfswuecWL15rbXcR7PHCGDBkQT/ULtw84sWanX1JnbDkEZq3QM4pau3Y9fSN+kNLT6jxrje0CRrzXNvSZ4BXFlVO12FNsnTqupjo9aadL15rbVczd6zOL2bX3yI3v7fi7sHwIeTnGKtofVeQe+SGQG+0D2yi73d5msBVNV3q+qVVXVYVd2zexxevStLPm1Wtea5t6r6yLAvx849xqk16XrzWmvZVnLzY54e9HaT3H7I9L3o3WnIWrtJb/Naa4T3+to81prn3vyc03m0fLB4kje/aKHWPPc2r7XIBO+ONclak643r7UmXW9eay1Xy0FwMpO7q1ULtea5t3mtBZO9O9akb6M5r735OXftc+6yZoOgqj6V5FAmcPOLFmrNc2/zWqszyVtfTvo2mvPam59z1z7nLmt61JAkqeFRQ5KkHoNAkhpnEKg5SQ5KMuxmPe9MsqZ7/kcj1Dk5yZ0Xmf/zetI88xiBmpPkIODjVfWgRZb5QVUteovFJF8B1lbVt4bM22MXDy5LK84tArVqzyQfTHJtko8kuXOSzyRZm+QM4E5JLuuW2TvJJ5JcnuSqJM9K8hJ65xtcmORC6IVHkr9Mcjnw6B31+ub9aVfjoiT7ddN/uXt9ZZLTk/ygm37fJJ/rergqyWNm89ekFhgEatUDgLdW1eH0buf5wh0zquoU4D+q6oiqeg6wDvh6VT2k24r4VFW9Bfg6vUtCP75bdW/g4m65fxl4v72Bi6rqIcDngBd0098MvLmqHsyt76v7bOD8qjqC3k3pL5vUB5cGGQRq1Q1V9a/d8w8A/3WRZa8EnpTkzCSPqaqbF1jup8BHF5j3Y3rjxgEuoXdlWIBHA3/bPf9Q3/KbgRPSu3ftg6vq+4v0Jy2LQaBWDR4cW/BgWVV9CXgYvUA4PcmpCyz6o0WOC/ykfnFA7qcscTJnVX0OeCy9k9nem+S4xZaXlsMgUKsOTPLo7vmzgcFdOT9JcnuAJL8E/LCqPgC8gV4oAHwfuOsy+7gIeHr3/NgdE5PcD/hmVb0DeGffe0oTZxCoVdcBL0pyLb1L/r5tYP4G4IokHwQeDHwhyWXAa4DT+5b51I6DxbvoZOBl3QXI7g/s2O30OODyJJcCz6J3LEGaCoePSjPUnYfwH1VVSY4F1lfVMbPuS21p9qJz0px4OPDXSQJ8Dxj3/r7SsrlFIEmN8xiBJDXOIJCkxhkEktQ4g0CSGmcQSFLjDAJJatz/B7x4eS8ZyQv2AAAAAElFTkSuQmCC\n",
      "text/plain": [
       "<Figure size 432x288 with 1 Axes>"
      ]
     },
     "metadata": {
      "needs_background": "light"
     },
     "output_type": "display_data"
    }
   ],
   "source": [
    "# circ = Circuit()\n",
    "# circ.h(range(n_qubits))\n",
    "# for ii in range(n_qubits - 1):\n",
    "#     circ.rz(ii+1, np.pi/(2**ii))\n",
    "\n",
    "# task = qft_module.run_quantum_fourier_transform(\n",
    "#     qubits=range(4),\n",
    "#     n_shots=1000,\n",
    "#     state_prep_circ=circ,\n",
    "#     inverse=True, # inverse-qft\n",
    "#     device=device\n",
    "# )\n",
    "\n",
    "# probabilities = task.result().values[0]\n",
    "# qft_module.plot_bitstrings(probabilities)"
   ]
  },
  {
   "cell_type": "code",
   "execution_count": 11,
   "id": "99277828",
   "metadata": {},
   "outputs": [
    {
     "name": "stdout",
     "output_type": "stream",
     "text": [
      "Task Summary for device\n",
      "{'arn:aws:braket:::device/quantum-simulator/amazon/sv1': {'shots': 3000, 'tasks': {'COMPLETED': 3}, 'execution_duration': datetime.timedelta(microseconds=23000), 'billed_execution_duration': datetime.timedelta(seconds=9)}}\n"
     ]
    }
   ],
   "source": [
    "tracker.stop()\n",
    "print(\"Task Summary for device\")\n",
    "print(tracker.quantum_tasks_statistics())"
   ]
  }
 ],
 "metadata": {
  "kernelspec": {
   "display_name": "Python 3 (ipykernel)",
   "language": "python",
   "name": "python3"
  },
  "language_info": {
   "codemirror_mode": {
    "name": "ipython",
    "version": 3
   },
   "file_extension": ".py",
   "mimetype": "text/x-python",
   "name": "python",
   "nbconvert_exporter": "python",
   "pygments_lexer": "ipython3",
   "version": "3.9.7"
  }
 },
 "nbformat": 4,
 "nbformat_minor": 5
>>>>>>> 1e6bb998
}<|MERGE_RESOLUTION|>--- conflicted
+++ resolved
@@ -1,470 +1,5 @@
 {
-<<<<<<< HEAD
-    "cells": [
-        {
-            "cell_type": "markdown",
-            "id": "b7b21320",
-            "metadata": {},
-            "source": [
-                "# Quantum Fourier Transform\n",
-                "\n",
-                "The QFT is an important subroutine to many quantum algorithms, most famously Shor's algorithm for factoring and the quantum phase estimation (QPE) algorithm for estimating the eigenvalues of a unitary operator [1, 2]. The QFT can be performed efficiently on a quantum computer, using only\n",
-                "single-qubit Hadamard gates and two-qubit controlled phase shift gates, where is the number of qubits. We first review the basics of the quantum Fourier transform, and its relation to the discrete (classical) Fourier transform. We then implement the QFT in code two ways: recursively and non-recursively. \n",
-                "\n",
-                "## Reference\n",
-                "\n",
-                "[1] Wikipedia: https://en.wikipedia.org/wiki/Quantum_Fourier_transform\n",
-                "\n",
-                "[2] Nielsen, Michael A., Chuang, Isaac L. (2010). Quantum Computation and Quantum Information (2nd ed.). Cambridge: Cambridge University Press."
-            ]
-        },
-        {
-            "cell_type": "code",
-            "execution_count": 1,
-            "id": "865f8bf5",
-            "metadata": {},
-            "outputs": [],
-            "source": [
-                "from notebook_plotting import plot_bitstrings_formatted\n",
-                "import matplotlib.pyplot as plt\n",
-                "\n",
-                "%matplotlib inline\n",
-                "\n",
-                "import numpy as np\n",
-                "from braket.circuits import Circuit\n",
-                "from braket.devices import LocalSimulator\n",
-                "\n",
-                "from braket.experimental.algorithms.quantum_fourier_transform import (\n",
-                "    quantum_fourier_transform as qft,\n",
-                ")"
-            ]
-        },
-        {
-            "cell_type": "markdown",
-            "id": "1991c703",
-            "metadata": {},
-            "source": [
-                "# Circuits"
-            ]
-        },
-        {
-            "cell_type": "code",
-            "execution_count": 2,
-            "id": "e040b503",
-            "metadata": {
-                "scrolled": true
-            },
-            "outputs": [
-                {
-                    "name": "stdout",
-                    "output_type": "stream",
-                    "text": [
-                        "T  : |0|     1     |      2      |           3           |      4      |     5     | 6  | 7  |\n",
-                        "                                                                                              \n",
-                        "q0 : -H-PHASE(1.57)-PHASE(0.79)---PHASE(0.39)--------------------------------------------SWAP-\n",
-                        "        |           |             |                                                      |    \n",
-                        "q1 : ---C-----------|-----------H-|-----------PHASE(1.57)-PHASE(0.79)---------------SWAP-|----\n",
-                        "                    |             |           |           |                         |    |    \n",
-                        "q2 : ---------------C-------------|-----------C-----------|-----------H-PHASE(1.57)-SWAP-|----\n",
-                        "                                  |                       |             |                |    \n",
-                        "q3 : -----------------------------C-----------------------C-------------C-----------H----SWAP-\n",
-                        "\n",
-                        "T  : |0|     1     |      2      |           3           |      4      |     5     | 6  | 7  |\n"
-                    ]
-                }
-            ],
-            "source": [
-                "n_qubits = 4\n",
-                "circuit = qft.quantum_fourier_transform(range(n_qubits))\n",
-                "print(circuit)"
-            ]
-        },
-        {
-            "cell_type": "code",
-            "execution_count": 3,
-            "id": "a6a27639",
-            "metadata": {
-                "scrolled": true
-            },
-            "outputs": [
-                {
-                    "name": "stdout",
-                    "output_type": "stream",
-                    "text": [
-                        "T  : |    0    |1|     2      |      3       |            4            |      5       |     6      |7|\n",
-                        "                                                                                                      \n",
-                        "q0 : -SWAP-------------------------------------------------PHASE(-0.39)---PHASE(-0.79)-PHASE(-1.57)-H-\n",
-                        "      |                                                    |              |            |              \n",
-                        "q1 : -|----SWAP------------------PHASE(-0.79)-PHASE(-1.57)-|------------H-|------------C--------------\n",
-                        "      |    |                     |            |            |              |                           \n",
-                        "q2 : -|----SWAP---PHASE(-1.57)-H-|------------C------------|--------------C---------------------------\n",
-                        "      |           |              |                         |                                          \n",
-                        "q3 : -SWAP------H-C--------------C-------------------------C------------------------------------------\n",
-                        "\n",
-                        "T  : |    0    |1|     2      |      3       |            4            |      5       |     6      |7|\n"
-                    ]
-                }
-            ],
-            "source": [
-                "circuit = qft.inverse_quantum_fourier_transform(range(n_qubits))\n",
-                "print(circuit)"
-            ]
-        },
-        {
-            "cell_type": "markdown",
-            "id": "6fe50dcb",
-            "metadata": {},
-            "source": [
-                "# Local Simulator"
-            ]
-        },
-        {
-            "cell_type": "markdown",
-            "id": "0186b9ab",
-            "metadata": {},
-            "source": [
-                "## Example 1"
-            ]
-        },
-        {
-            "cell_type": "code",
-            "execution_count": 4,
-            "id": "a8904721",
-            "metadata": {
-                "scrolled": true
-            },
-            "outputs": [
-                {
-                    "data": {
-                        "image/png": "iVBORw0KGgoAAAANSUhEUgAAAYIAAAEaCAYAAAAcz1CnAAAAOXRFWHRTb2Z0d2FyZQBNYXRwbG90bGliIHZlcnNpb24zLjUuMSwgaHR0cHM6Ly9tYXRwbG90bGliLm9yZy/YYfK9AAAACXBIWXMAAAsTAAALEwEAmpwYAAAYGklEQVR4nO3de7RkdXnm8e8jiBdUvNCioUGYCEKrEbVFXRmNRo2NroCJGml1QKKStRSVpYliMmJEkoAmjpqgpr3iFYgmpkdbISaokxiwG7nIZdAOo9JopL3g6Bij6Dt/1G4tquucU9Wn6lQ1v+9nrVpdtS9vvdU09dTe+7f3TlUhSWrXbWbdgCRptgwCSWqcQSBJjTMIJKlxBoEkNc4gkKTGTS0IkrwryY1JrlxgfpK8OcnWJFckeci0epEkLWyaWwTvAdYtMv8o4JDucSLw1in2IklawNSCoKo+C3xnkUWOAd5bPRcBd01y72n1I0kabpbHCPYHru97va2bJklaQXvOuoFRJDmR3u4j9t5774cedthhM+5IknYvl1xyybeqatWwebMMghuAA/per+6m7aSqNgAbANauXVtbtmyZfneSdCuS5KsLzZvlrqGNwHHd6KFHAN+rqm/MsB9JatLUtgiSfAh4DLBvkm3Aq4HbAlTV24BNwJOArcAPgROm1YskaWFTC4KqWr/E/AJeOK33lySNxjOLJalxBoEkNc4gkKTGGQSS1DiDQJIaZxBIUuMMAklqnEEgSY0zCCSpcQaBJDXOIJCkxhkEktQ4g0CSGmcQSFLjDAJJapxBIEmNMwgkqXEGgSQ1ziCQpMYZBJLUOINAkhpnEEhS4wwCSWqcQSBJjTMIJKlxBoEkNc4gkKTGGQSS1DiDQJIaZxBIUuMMAklqnEEgSY0zCCSpcQaBJDXOIJCkxk01CJKsS3Jtkq1JThky/8AkFya5NMkVSZ40zX4kSTubWhAk2QM4CzgKWAOsT7JmYLH/DpxXVQ8GjgXeMq1+JEnDTXOL4Ehga1VdV1U/Bs4BjhlYpoC7dM/3Ab4+xX4kSUNMMwj2B67ve72tm9bvj4FnJ9kGbAJeNKxQkhOTbEmyZfv27dPoVZKaNeuDxeuB91TVauBJwPuS7NRTVW2oqrVVtXbVqlUr3qQk3ZpNMwhuAA7oe726m9bvucB5AFX1r8DtgX2n2JMkacA0g2AzcEiSg5PsRe9g8MaBZb4GPA4gyeH0gsB9P5K0gqYWBFV1M3AScD5wDb3RQVclOS3J0d1iLwOen+Ry4EPAc6qqptWTJGlne06zeFVtoncQuH/aqX3PrwZ+dZo9SJIWN+uDxZKkGTMIJKlxBoEkNc4gkKTGGQSS1DiDQJIaZxBIUuMMAklqnEEgSY0zCCSpcQaBJDXOIJCkxhkEktQ4g0CSGmcQSFLjDAJJapxBIEmNMwgkqXEGgSQ1ziCQpMYZBJLUOINAkhpnEEhS4wwCSWqcQSBJjTMIJKlxBoEkNc4gkKTGGQSS1DiDQJIaZxBIUuMMAklqnEEgSY0zCCSpcVMNgiTrklybZGuSUxZY5neSXJ3kqiQfnGY/kqSdjRQESf42yZOTjBwcSfYAzgKOAtYA65OsGVjmEOCVwK9W1f2Bk0etL0majFG/2N8CPBP4cpIzktxvhHWOBLZW1XVV9WPgHOCYgWWeD5xVVd8FqKobR+xHkjQhIwVBVX2qqp4FPAT4CvCpJJ9LckKS2y6w2v7A9X2vt3XT+h0KHJrkX5JclGTdeO1LkpZrnF099wCeAzwPuBR4E71g+IdlvP+ewCHAY4D1wNuT3HXIe5+YZEuSLdu3b1/G20mSBo16jODvgP8F3BH4zao6uqrOraoXAXdaYLUbgAP6Xq/upvXbBmysqp9U1f8BvkQvGG6hqjZU1dqqWrtq1apRWpYkjWjULYK3V9WaqvqzqvoGQJLbAVTV2gXW2QwckuTgJHsBxwIbB5b5KL2tAZLsS29X0XVjfQJJ0rKMGgSnD5n2r4utUFU3AycB5wPXAOdV1VVJTktydLfY+cC3k1wNXAj8QVV9e8SeJEkTsOdiM5Pci94B3jskeTCQbtZd6O0mWlRVbQI2DUw7te95AS/tHpKkGVg0CIAn0jtAvBp4Q9/07wN/OKWeJEkraNEgqKqzgbOTPLWqPrJCPUmSVtBSu4aeXVXvBw5KstPum6p6w5DVJEm7kaV2De3d/bnQEFFJ0m5uqV1Df939+ZqVaUeStNKW2jX05sXmV9WLJ9uOJGmlLbVr6JIV6UKSNDOjjBqSJN2KLbVr6I1VdXKS/wnU4PyqOnrIapKk3chSu4be1/3559NuRJI0G0vtGrqk+/Mz3YXjDqO3ZXBtd7MZSdJubqktAgCSPBl4G/Bv9K43dHCS36uqT0yzOUnS9I0UBMBfAI+tqq0ASX4Z+DhgEEjSbm7Uy1B/f0cIdK6jd+E5SdJubqlRQ7/dPd2SZBNwHr1jBE+nd+MZSdJubqldQ7/Z9/ybwK91z7cDd5hKR5KkFbXUqKETVqoRSdJsjDpq6PbAc4H7A7ffMb2qfndKfUmSVsioB4vfB9yL3h3LPkPvjmUeLJakW4FRg+C+VfUq4P911x96MvDw6bUlSVopowbBT7o/b0ryAGAf4J7TaUmStJJGPaFsQ5K7Aa8CNtK7Y9mrptaVJGnFjBQEVfWO7ulngP8yvXYkSSttpF1DSe6R5C+TfCHJJUnemOQe025OkjR9ox4jOAe4EXgq8DTgW8C502pKkrRyRj1GcO+qem3f69OTPGMaDUmSVtaoWwQXJDk2yW26x+8A50+zMUnSyljqonPfp3eRuQAnA+/vZt0G+AHw+9NsTpI0fUtda+jOK9WIJGk2Rj1GQJKjgUd3Lz9dVR+bTkuSpJU06vDRM4CXAFd3j5ck+bNpNiZJWhmjbhE8CTiiqn4GkORs4FLgldNqTJK0MkYdNQRw177n+0y4D0nSjIy6RfCnwKVJLqQ3gujRwClT60qStGKWDIIktwF+BjwCeFg3+RVV9e/TbEyStDKW3DXUHRd4eVV9o6o2do+RQiDJuiTXJtmaZMEtiCRPTVJJ1o7RuyRpAkY9RvCpJL+f5IAkd9/xWGyFJHsAZwFHAWuA9UnWDFnuzvRGJF08Zu+SpAkY9RjBM+idYfyCgemLXZL6SGBrVV0HkOQc4Bh6w0/7vRY4E/iDEXuRJE3QqFsEa+j9ur8cuAz4S3o3sl/M/sD1fa+3ddN+LslDgAOq6uOLFUpyYpItSbZs3759xJYlSaMYNQjOBg4H3kwvBNZ003ZZdxD6DcDLllq2qjZU1dqqWrtq1arlvK0kacCou4YeUFX9+/cvTDK4i2fQDcABfa9Xd9N2uDPwAODTSQDuBWxMcnRVbRmxL0nSMo26RfCFJI/Y8SLJw4Glvqw3A4ckOTjJXsCx9O53DEBVfa+q9q2qg6rqIOAiwBCQpBU26hbBQ4HPJfla9/pA4NokXwSqqn5lcIWqujnJSfTuW7AH8K6quirJacCWqto4uI4kaeWNGgTrdqV4VW0CNg1MO3WBZR+zK+8hSVqekYKgqr467UYkSbMxzkXnJEm3QgaBJDXOIJCkxhkEktQ4g0CSGmcQSFLjDAJJapxBIEmNMwgkqXEGgSQ1ziCQpMYZBJLUOINAkhpnEEhS4wwCSWqcQSBJjTMIJKlxBoEkNc4gkKTGGQSS1DiDQJIaZxBIUuMMAklqnEEgSY0zCCSpcQaBJDXOIJCkxhkEktQ4g0CSGmcQSFLjDAJJapxBIEmNMwgkqXFTDYIk65Jcm2RrklOGzH9pkquTXJHkH5PcZ5r9SJJ2NrUgSLIHcBZwFLAGWJ9kzcBilwJrq+pXgA8Dr5tWP5Kk4aa5RXAksLWqrquqHwPnAMf0L1BVF1bVD7uXFwGrp9iPJGmIaQbB/sD1fa+3ddMW8lzgE1PsR5I0xJ6zbgAgybOBtcCvLTD/ROBEgAMPPHAFO5OkW79pbhHcABzQ93p1N+0Wkjwe+CPg6Kr6z2GFqmpDVa2tqrWrVq2aSrOS1KppBsFm4JAkByfZCzgW2Ni/QJIHA39NLwRunGIvkqQFTC0Iqupm4CTgfOAa4LyquirJaUmO7hZ7PXAn4G+SXJZk4wLlJElTMtVjBFW1Cdg0MO3UvuePn+b7S5KW5pnFktQ4g0CSGmcQSFLjDAJJapxBIEmNMwgkqXEGgSQ1ziCQpMYZBJLUOINAkhpnEEhS4wwCSWqcQSBJjTMIJKlxBoEkNc4gkKTGGQSS1DiDQJIaZxBIUuMMAklqnEEgSY3bc9YNrKSDTvn4stb/yhlPnlAnkjQ/3CKQpMY1tUWgW5flbOG5dTdf3FqfLYNgGfwiGp9/Z7cefnmPb17/zgyCWyG/bG9dJvnfs5V/G/6djccgmBMt/GNrxbz+6pMWYhBoUa18qbXyOaVhHDUkSY0zCCSpcQaBJDXOIJCkxhkEktQ4g0CSGmcQSFLjphoESdYluTbJ1iSnDJl/uyTndvMvTnLQNPuRJO1sakGQZA/gLOAoYA2wPsmagcWeC3y3qu4L/A/gzGn1I0kabppbBEcCW6vquqr6MXAOcMzAMscAZ3fPPww8Lkmm2JMkaUCqajqFk6cB66rqed3r/wY8vKpO6lvmym6Zbd3rf+uW+dZArROBE7uX9wOunUrTsC/wrSWXWvlak67XQq1J12uh1qTrtVBr0vUm3Vu/+1TVqmEzdotrDVXVBmDDtN8nyZaqWjtvtSZdr4Vak67XQq1J12uh1qTrTbq3UU1z19ANwAF9r1d304Yuk2RPYB/g21PsSZI0YJpBsBk4JMnBSfYCjgU2DiyzETi+e/404J9qWvuqJElDTW3XUFXdnOQk4HxgD+BdVXVVktOALVW1EXgn8L4kW4Hv0AuLWZrk7qdJ78qa197mtdak67VQa9L1Wqg16XpT3wU+zNQOFkuSdg+eWSxJjTMIJKlxBoEkNc4gkKTG7RYnlE1LdzmLI4H9u0k3AJ+f5BDWJIdV1f8ec519gHUDfZ1fVTdNsK8nVNU/7MJ6c9lbksPoXbKkv6+NVXXNBPs6oarePal60rxodtRQkt8A3gJ8mV+c6LYauC/wgqq6YELv87WqOnCM5Y8DXg1cMNDXE4DXVNV7Z9HXPPeW5BXAenrXs9rW19exwDlVdcYs+upbby7Ds1tvLgN0JfpaRm9PBJ4y0NvfV9UnJ9jXqVV12qTqLfl+DQfBNcBRVfWVgekHA5uq6vAxar15oVnA8VV1lzFqXUvveks3DUy/G3BxVR06Rq3BE/j6+/r1qtp71Frz3FuSLwH3r6qfDEzfC7iqqg4Zo9YVi/R1aFXdbtRaXb25DM9unbkM0JXqaxd7eyNwKPDegd6OA75cVS+ZRV/L1fKuoT35xX/IfjcAtx2z1gnAy4D/HDJv/Zi1AgxL559188bxKODZwA+GvMeRY9basd489vYz4JeArw5Mv3c3bxz7AU8Evjukr8+NWQvgj4CHLhSe9L5QRrJEeN5jF3p7LsMD9A3AVcDIX7hLBOh+s+prCr09adgPniTnAl8CRg6CJP93kb7uMGZfy9JyELwL2JzkHOD6btoB9H51vHPMWpuBK6tqpy+KJH88Zq0/Ab6Q5IK+vg6k9wvytWPWugj4YVV9Zkhfu3IF13nt7WTgH5N8eaCv+wInLbTSAj4G3KmqLhvS16fHrAXzG547epjHAJ1kX5Pu7UdJHlZVmwemPwz40Zi1bgIeVlXfHJyR5PqdF5+eZncNAXQ3yjmanfdDXj1mnbsDP6qqH06or7vR+4c7uE958B/yipvX3pLchp0P/G+uqp/OritIcjxwKr1dQzuFZ1W9Z4xanwBeV1UXDpn32ap69Ji9rQP+it5xsp0CdJx93kneCby7qv55yLwPVtUzZ9HXFHp7CPBW4M78Yo/CAcD3gBdW1SVj1Dqd3vfN54fMO7OqXjFqreVqOgh26L7IqarvzFOteZVkP/q+cIf9oplFrQXq36mqBn9Br2iteQ1PmOsAncu+dkhyL2757/bfZ9nPcjUbBEkOBF4H/Dq9NA9wF+CfgFMGDyKPWOtx9Db3drnWEu/zxap64KxqJTkCeBu9y4Vvo/c5V9P7zC+oqi+MUevB9H5Z7cMtD6KOXWuJ95nYQbfl1NqdwrN7j5kG6KSHds/rUPGVqDWKlo8RnAu8EXjWjl8Z6d1n+en0Ris8Yha1kvz2QrOAe43R00Rrdd4D/F5VXTzwPo8A3g08aIxa755UrSQvXWgWcKcxeppora7eEQwJzyQ3MaHw3JVaI7ia3u6YFa+12NDuJGMP7Z50vUVcwOT+ziZZa0ktB8G+VXVu/4TuS/ycJOMe+JxkrXOBDzD8AOPtZ1gLYO/BL26AqrooyVhDUSdc60+B1wM3D5k37tnzk6wFcxqe3XrzGqBvAh6/0NBuYOSh3ZOut8RQ8buO09Qkay1Xy0FwSZK3AGdzy1FDxwOXzrDWFcCfV9WVgzOSPH6GtQA+keTj9IY89n/O44BxT6aZZK0vAB8ddqAuyfNmWAvmNzxhfgN0kkO7J11vkkPFJ1lrWVoOguPojVd+DQOjhhh/+Ogka50MLDS++LdmWIuqenGSo9j5jM+zqmrTrGrR+x9qoVucjnv/10nWgvkNT5jfAJ3k0O5J15vkUPFJ1lqWZg8WSytlgcDbuAuBN+la9wO+U1Xbh8zbb5yD0JOs1a1zOMM/51hDuyddb5JDxSc97HxZvbQaBEn2pPcr/ikMXDMEeOfgWY0zqPVb9E6qmYtaI7zXhqo60VrS7qflIPgQvaGKZ3PLa4YcD9y9qp5hrZ3q3X2hWcDlVbXaWjvV2wd4Jb1fo/vRO3B/I70wPmPw0hMrVWug3lOAe06ot2XXWuJ9PlFVR02i1qTrzWutUbR8jOChtfM1Q7YBF6V3ETNr7Ww7vdP++y+NUN3re1prqPPonU/y2B0nHXUnIz2nm/cbM6rVX+8xA/WOX0Zvy67Vnb07dBZwxBg9TbzevNZarpaD4DtJng58pKp+Bj8/m/Hp7HxNEmv1XAc8rqq+Njgj418bpYVaAAdV1Zn9E7ovyjOSnDDDWovVOzPJ786w1mbgM9wyjHe465i1Jl1vXmstT1U1+QAOojfO/kZ6Vw38Uvf8XOBgaw2t90LgQQvMe5G1hq5zAfByYL++afsBrwA+Nata89wbcCVwyALzrt+FzzmxevNaa7mPZo8RwIIjCf6+duHmFy3U6upN7IYhjdS6G3BKV2/HrqVv0htafEaNcb2hSdaa596SPA34YlXtdBXaJE+pqo+OWmvS9ea11nI1e8/i9G5+8UF6+38v7h4AH0pyirWG1ns5vUtmBPh898gu9narrwVQVd+tqldU1WFVdffucXj1riz5lFnVmufequrDw74cO3cbp9ak681rrWVbyc2PeXrQ201y2yHT96J3pyFr7Sa9zWutEd7ra/NYa55783NO59HyweJJ3vyihVrz3Nu81iITvDvWJGtNut681pp0vXmttVwtB8HJTO6uVi3Umufe5rUWTPbuWJO+jea89ubn3LXPucuaDYKq+mSSQ5nAzS9aqDXPvc1rrc4kb3056dtozmtvfs5d+5y7rOlRQ5KkhkcNSZJ6DAJJapxBoOYkOSjJsJv1vCPJmu75H45Q5+Qkd1xk/s/rSfPMYwRqTpKDgI9V1QMWWeYHVbXoLRaTfAVYW1XfGjJvj108uCytOLcI1Ko9k3wgyTVJPpzkjkk+nWRtkjOAOyS5rFtm7yQfT3J5kiuTPCPJi+mdb3BhkguhFx5J/iLJ5cAjd9Trm/cnXY2LkuzXTf/l7vUXk5ye5Afd9Hsn+WzXw5VJHjWbvya1wCBQq+4HvKWqDqd3O88X7JhRVacA/1FVR1TVs4B1wNer6kHdVsQnq+rNwNfpXRL6sd2qewMXd8v988D77Q1cVFUPAj4LPL+b/ibgTVX1QG55X91nAudX1RH0bkp/2aQ+uDTIIFCrrq+qf+mevx/4r4ss+0XgCUnOTPKoqvreAsv9FPjIAvN+TG/cOMAl9K4MC/BI4G+65x/sW34zcEJ69659YFV9f5H+pGUxCNSqwYNjCx4sq6ovAQ+hFwinJzl1gUV/tMhxgZ/ULw7I/ZQlTuasqs8Cj6Z3Mtt7khy32PLSchgEatWBSR7ZPX8mMLgr5ydJbguQ5JeAH1bV+4HX0wsFgO8Dd15mHxcBT+2eH7tjYpL7AN+sqrcD7+h7T2niDAK16lrghUmuoXfJ37cOzN8AXJHkA8ADgc8nuQx4NXB63zKf3HGweBedDLy0uwDZfYEdu50eA1ye5FLgGfSOJUhT4fBRaYa68xD+o6oqybHA+qo6ZtZ9qS3NXnROmhMPBf4qSYCbgHHv7ystm1sEktQ4jxFIUuMMAklqnEEgSY0zCCSpcQaBJDXOIJCkxv1/aV6w/vt1g+kAAAAASUVORK5CYII=\n",
-                        "text/plain": [
-                            "<Figure size 432x288 with 1 Axes>"
-                        ]
-                    },
-                    "metadata": {
-                        "needs_background": "light"
-                    },
-                    "output_type": "display_data"
-                }
-            ],
-            "source": [
-                "result = qft.run_quantum_fourier_transform(n_qubits=4, n_shots=1000, device=LocalSimulator())\n",
-                "probabilities = result.values[0]\n",
-                "plot_bitstrings_formatted(probabilities)\n",
-                "plt.ylim([0, 1])"
-            ]
-        },
-        {
-            "cell_type": "code",
-            "execution_count": 5,
-            "id": "eb9386ab",
-            "metadata": {},
-            "outputs": [
-                {
-                    "data": {
-                        "text/plain": [
-                            "array([0.078, 0.064, 0.055, 0.059, 0.052, 0.066, 0.07 , 0.053, 0.056,\n",
-                            "       0.061, 0.061, 0.064, 0.072, 0.061, 0.062, 0.066])"
-                        ]
-                    },
-                    "execution_count": 5,
-                    "metadata": {},
-                    "output_type": "execute_result"
-                }
-            ],
-            "source": [
-                "result.values[0]"
-            ]
-        },
-        {
-            "cell_type": "markdown",
-            "id": "edc705a9",
-            "metadata": {},
-            "source": [
-                "## Example 2"
-            ]
-        },
-        {
-            "cell_type": "code",
-            "execution_count": 6,
-            "id": "ccfd12f8",
-            "metadata": {
-                "scrolled": true
-            },
-            "outputs": [
-                {
-                    "data": {
-                        "image/png": "iVBORw0KGgoAAAANSUhEUgAAAYIAAAEaCAYAAAAcz1CnAAAAOXRFWHRTb2Z0d2FyZQBNYXRwbG90bGliIHZlcnNpb24zLjUuMSwgaHR0cHM6Ly9tYXRwbG90bGliLm9yZy/YYfK9AAAACXBIWXMAAAsTAAALEwEAmpwYAAAYI0lEQVR4nO3de7RkZXnn8e9PEC+oeKFFQ4MwEYRWI0qLujIajRobXQETNdDqgEQlaykqSxPFZMRISAKaOGqCmvaKVyA6Y3q0FWKCOolBu5GLXAbtMCqNRtoLjo4xij7zR+3WorrOOVV9qk5V834/a9U6VXvveuopbOtXe79v7Z2qQpLUrtvNugFJ0mwZBJLUOINAkhpnEEhS4wwCSWqcQSBJjZtaECR5Z5Kbkly1wPokeVOSrUmuTPKwafUiSVrYNPcI3g2sW2T90cAh3e1k4C1T7EWStICpBUFVfQb4ziKbHAu8p3ouAe6e5L7T6keSNNwsxwj2B27oe7ytWyZJWkF7zrqBUSQ5md7hI/bee+8jDzvssBl3JEm7l0svvfRbVbVq2LpZBsGNwAF9j1d3y3ZSVRuADQBr166tLVu2TL87SboNSfLVhdbN8tDQRuCEbvbQI4HvVdU3ZtiPJDVpansEST4IPBbYN8k24NXA7QGq6q3AJuDJwFbgh8BJ0+pFkrSwqQVBVa1fYn0BL5zW60uSRuMviyWpcQaBJDXOIJCkxhkEktQ4g0CSGmcQSFLjDAJJapxBIEmNMwgkqXEGgSQ1ziCQpMYZBJLUOINAkhpnEEhS4wwCSWqcQSBJjTMIJKlxBoEkNc4gkKTGGQSS1DiDQJIaZxBIUuMMAklqnEEgSY0zCCSpcQaBJDXOIJCkxhkEktQ4g0CSGmcQSFLjDAJJapxBIEmNMwgkqXEGgSQ1ziCQpMZNNQiSrEtyXZKtSU4bsv7AJBcnuSzJlUmePM1+JEk7m1oQJNkDOAc4GlgDrE+yZmCz/wpcUFUPBY4H3jytfiRJw01zj+AoYGtVXV9VPwbOA44d2KaAu3X39wG+PsV+JElDTDMI9gdu6Hu8rVvW74+BZyfZBmwCXjSsUJKTk2xJsmX79u3T6FWSmjXrweL1wLurajXwZOC9SXbqqao2VNXaqlq7atWqFW9Skm7LphkENwIH9D1e3S3r91zgAoCq+hfgjsC+U+xJkjRgmkGwGTgkycFJ9qI3GLxxYJuvAY8HSHI4vSDw2I8kraCpBUFV3QKcAlwIXEtvdtDVSc5Icky32cuA5ye5Avgg8Jyqqmn1JEna2Z7TLF5Vm+gNAvcvO73v/jXAr06zB0nS4mY9WCxJmjGDQJIaZxBIUuMMAklqnEEgSY0zCCSpcQaBJDXOIJCkxhkEktQ4g0CSGmcQSFLjDAJJapxBIEmNMwgkqXEGgSQ1ziCQpMYZBJLUOINAkhpnEEhS4wwCSWqcQSBJjTMIJKlxBoEkNc4gkKTGGQSS1DiDQJIaZxBIUuMMAklqnEEgSY0zCCSpcQaBJDXOIJCkxhkEktQ4g0CSGjfVIEiyLsl1SbYmOW2BbX4nyTVJrk7ygWn2I0na2UhBkOS/J3lKkpGDI8kewDnA0cAaYH2SNQPbHAK8EvjVqnogcOqo9SVJkzHqB/ubgWcCX05yVpIHjPCco4CtVXV9Vf0YOA84dmCb5wPnVNV3AarqphH7kSRNyEhBUFWfrKpnAQ8DvgJ8Mslnk5yU5PYLPG1/4Ia+x9u6Zf0OBQ5N8s9JLkmybrz2JUnLNc6hnnsBzwGeB1wGvJFeMPz9Ml5/T+AQ4LHAeuBtSe4+5LVPTrIlyZbt27cv4+UkSYNGHSP4H8D/Au4M/GZVHVNV51fVi4C7LPC0G4ED+h6v7pb12wZsrKqfVNX/Ab5ELxhupao2VNXaqlq7atWqUVqWJI1o1D2Ct1XVmqr686r6BkCSOwBU1doFnrMZOCTJwUn2Ao4HNg5s8xF6ewMk2ZfeoaLrx3oHkqRlGTUIzhyy7F8We0JV3QKcAlwIXAtcUFVXJzkjyTHdZhcC305yDXAx8AdV9e0Re5IkTcCei61Mch96A7x3SvJQIN2qu9E7TLSoqtoEbBpYdnrf/QJe2t0kSTOwaBAAT6I3QLwaeH3f8u8DfzilniRJK2jRIKiqc4Fzkzytqj68Qj1JklbQUoeGnl1V7wMOSrLT4Zuqev2Qp0mSdiNLHRrau/u70BRRSdJubqlDQ3/T/X3NyrQjSVppSx0aetNi66vqxZNtR5K00pY6NHTpinQhSZqZUWYNSZJuw5Y6NPSGqjo1yf8EanB9VR0z5GmSpN3IUoeG3tv9/YtpNyJJmo2lDg1d2v39dHfiuMPo7Rlc111sRpK0m1tqjwCAJE8B3gr8K73zDR2c5Peq6uPTbE6SNH0jBQHwl8DjqmorQJJfBj4GGASStJsb9TTU398RAp3r6Z14TpK0m1tq1tBvd3e3JNkEXEBvjOAZ9C48I0nazS11aOg3++5/E/i17v524E5T6UiStKKWmjV00ko1IkmajVFnDd0ReC7wQOCOO5ZX1e9OqS9J0goZdbD4vcB96F2x7NP0rljmYLEk3QaMGgT3r6pXAf+vO//QU4BHTK8tSdJKGTUIftL9vTnJg4B9gHtPpyVJ0koa9QdlG5LcA3gVsJHeFcteNbWuJEkrZqQgqKq3d3c/Dfyn6bUjSVppIx0aSnKvJH+V5AtJLk3yhiT3mnZzkqTpG3WM4DzgJuBpwNOBbwHnT6spSdLKGXWM4L5V9Sd9j89Mctw0GpIkraxR9wguSnJ8ktt1t98BLpxmY5KklbHUSee+T+8kcwFOBd7Xrbod8APg96fZnCRp+pY619BdV6oRSdJsjDpGQJJjgMd0Dz9VVR+dTkuSpJU06vTRs4CXANd0t5ck+fNpNiZJWhmj7hE8GTiiqn4GkORc4DLgldNqTJK0MkadNQRw9777+0y4D0nSjIy6R/BnwGVJLqY3g+gxwGlT60qStGKWDIIktwN+BjwSeHi3+BVV9W/TbEyStDKWPDTUjQu8vKq+UVUbu9tIIZBkXZLrkmxNsuAeRJKnJakka8foXZI0AaOOEXwyye8nOSDJPXfcFntCkj2Ac4CjgTXA+iRrhmx3V3ozkj43Zu+SpAkYdYzgOHq/MH7BwPLFTkl9FLC1qq4HSHIecCy96af9/gQ4G/iDEXuRJE3QqHsEa+h9u78CuBz4K3oXsl/M/sANfY+3dct+LsnDgAOq6mOLFUpycpItSbZs3759xJYlSaMYNQjOBQ4H3kQvBNZ0y3ZZNwj9euBlS21bVRuqam1VrV21atVyXlaSNGDUQ0MPqqr+4/sXJxk8xDPoRuCAvseru2U73BV4EPCpJAD3ATYmOaaqtozYlyRpmUbdI/hCkkfueJDkEcBSH9abgUOSHJxkL+B4etc7BqCqvldV+1bVQVV1EHAJYAhI0gobdY/gSOCzSb7WPT4QuC7JF4Gqql8ZfEJV3ZLkFHrXLdgDeGdVXZ3kDGBLVW0cfI4kaeWNGgTrdqV4VW0CNg0sO32BbR+7K68hSVqekYKgqr467UYkSbMxzknnJEm3QQaBJDXOIJCkxhkEktQ4g0CSGmcQSFLjDAJJapxBIEmNMwgkqXEGgSQ1ziCQpMYZBJLUOINAkhpnEEhS4wwCSWqcQSBJjTMIJKlxBoEkNc4gkKTGGQSS1DiDQJIaZxBIUuMMAklqnEEgSY0zCCSpcQaBJDXOIJCkxhkEktQ4g0CSGmcQSFLjDAJJapxBIEmNMwgkqXFTDYIk65Jcl2RrktOGrH9pkmuSXJnkH5Lcb5r9SJJ2NrUgSLIHcA5wNLAGWJ9kzcBmlwFrq+pXgA8Br51WP5Kk4aa5R3AUsLWqrq+qHwPnAcf2b1BVF1fVD7uHlwCrp9iPJGmIaQbB/sANfY+3dcsW8lzg41PsR5I0xJ6zbgAgybOBtcCvLbD+ZOBkgAMPPHAFO5Ok275p7hHcCBzQ93h1t+xWkjwB+CPgmKr6j2GFqmpDVa2tqrWrVq2aSrOS1KppBsFm4JAkByfZCzge2Ni/QZKHAn9DLwRummIvkqQFTC0IquoW4BTgQuBa4IKqujrJGUmO6TZ7HXAX4G+TXJ5k4wLlJElTMtUxgqraBGwaWHZ63/0nTPP1JUlL85fFktQ4g0CSGmcQSFLjDAJJapxBIEmNMwgkqXEGgSQ1ziCQpMYZBJLUOINAkho3F6ehXikHnfaxZT3/K2c9ZUKdSNL8aCoIpJXgFw7tbgwCac4tJ1gMFY3CMQJJapx7BMvgNzVJtwUGgYTH9dU2Dw1JUuPcI5CkFTKve57uEUhS4wwCSWqcQSBJjTMIJKlxDhZLDfG3LxrGPQJJapx7BHPCb2qSZsU9AklqnHsE2m25FyVNhkEgSYto4QuHh4YkqXEGgSQ1ziCQpMYZBJLUOINAkhpnEEhS45w+ehvUwnQ3SZMz1SBIsg54I7AH8PaqOmtg/R2A9wBHAt8Gjquqr0yzJ82WIXXbMa9X2wL/nY1raoeGkuwBnAMcDawB1idZM7DZc4HvVtX9gf8GnD2tfiRJw01zjOAoYGtVXV9VPwbOA44d2OZY4Nzu/oeAxyfJFHuSJA1IVU2ncPJ0YF1VPa97/F+AR1TVKX3bXNVts617/K/dNt8aqHUycHL38AHAdVNpGvYFvrXkVitfa9L1Wqg16Xot1Jp0vRZqTbrepHvrd7+qWjVsxW4xWFxVG4AN036dJFuqau281Zp0vRZqTbpeC7UmXa+FWpOuN+neRjXNQ0M3Agf0PV7dLRu6TZI9gX3oDRpLklbININgM3BIkoOT7AUcD2wc2GYjcGJ3/+nAP9a0jlVJkoaa2qGhqrolySnAhfSmj76zqq5Ocgawpao2Au8A3ptkK/AdemExS5M8/DTpQ1nz2tu81pp0vRZqTbpeC7UmXW/qh8CHmdpgsSRp9+ApJiSpcQaBJDXOIJCkxhkEktS43eIHZdPSnc7iKGD/btGNwOcnOYU1yWFV9b/HfM4+wLqBvi6sqpsn2NcTq+rvd+F5c9lbksPonbKkv6+NVXXtBPs6qareNal60rxodtZQkt8A3gx8mV/80G01cH/gBVV10YRe52tVdeAY258AvBq4aKCvJwKvqar3zKKvee4tySuA9fTOZ7Wtr6/jgfMGz3q7Un31PW8uw7N73lwG6Er0tYzengQ8daC3v6uqT0ywr9Or6oxJ1Vvy9RoOgmuBowdPe53kYGBTVR0+Rq03LbQKOLGq7jZGrevonW/p5oHl9wA+V1WHjlFr8Ad8/X39elXtPWqtee4tyZeAB1bVTwaW7wVcXVWHjFHrykX6OrSq7jBqra7eXIZn95y5DNCV6msXe3sDcCi90+f393YC8OWqesks+lqulg8N7ckv/ofsdyNw+zFrnQS8DPiPIevWj1krwLB0/lm3bhyPBp4N/GDIaxw1Zq0dz5vH3n4G/BLw1YHl9+3WjWM/4EnAd4f09dkxawH8EXDkQuFJ7wNlJEuE5712obfnMjxAXw9cDYz8gbtEgO43q76m0NuTh33hSXI+8CVg5CBI8n8X6etOY/a1LC0HwTuBzUnOA27olh1A71vHO8astRm4qqp2+qBI8sdj1vpT4AtJLurr60B63yD/ZMxalwA/rKpPD+lrV87gOq+9nQr8Q5IvD/R1f+CUhZ60gI8Cd6mqy4f09akxa8H8hueOHuYxQCfZ16R7+1GSh1fV5oHlDwd+NGatm4GHV9U3B1ckuWHnzaen2UNDAN2Fco5h5+OQ14xZ557Aj6rqhxPq6x70/uEOHlMe/Ie84ua1tyS3Y+eB/81V9dPZdQVJTgROp3doaKfwrKp3j1Hr48Brq+riIes+U1WPGbO3dcBf0xsn2ylAxznmneQdwLuq6p+GrPtAVT1zFn1NobeHAW8B7sovjigcAHwPeGFVXTpGrTPpfd58fsi6s6vqFaPWWq6mg2CH7oOcqvrOPNWaV0n2o+8Dd9g3mlnUWqD+Xapq8Bv0itaa1/CEuQ7QuexrhyT34db/bv9tlv0sV7NBkORA4LXAr9NL8wB3A/4ROG2cayf31Xo8vd29Xa61xOt8saoePKtaSY4A3krvdOHb6L3P1fTe8wuq6gtj1HoovW9W+3DrQdSxay3xOhMbdFtOrd0pPLvXmGmATnpq97xOFV+JWqNoeYzgfOANwLN2fMtI7zrLz6A3W+GRs6iV5LcXWgXcZ4yeJlqr827g96rqcwOv80jgXcBDxqj1rknVSvLShVYBdxmjp4nW6uodwZDwTHIzEwrPXak1gmvoHY5Z8VqLTe1OMvbU7knXW8RFTO6/2SRrLanlINi3qs7vX9B9iJ+XZNyBz0nWOh94P8MHGO84w1oAew9+cANU1SVJxpqKOuFafwa8DrhlyLpxfz0/yVowp+HZPW9eA/SNwBMWmtoNjDy1e9L1lpgqfvdxmppkreVqOQguTfJm4FxuPWvoROCyGda6EviLqrpqcEWSJ8ywFsDHk3yM3pTH/vd5AjDuj2kmWesLwEeGDdQled4Ma8H8hifMb4BOcmr3pOtNcqr4JGstS8tBcAK9+cqvYWDWEONPH51krVOBheYX/9YMa1FVL05yNDv/4vOcqto0q1r0/g+10CVOx73+6yRrwfyGJ8xvgE5yavek601yqvgkay1Ls4PF0kpZIPA27kLgTbrWA4DvVNX2Iev2G2cQepK1uucczvD3OdbU7knXm+RU8UlPO19WL60GQZI96X2LfyoD5wwB3jH4q8YZ1Potej+qmYtaI7zWhqo62VrS7qflIPggvamK53Lrc4acCNyzqo6z1k717rnQKuCKqlptrZ3q7QO8kt630f3oDdzfRC+Mzxo89cRK1Rqo91Tg3hPqbdm1lnidj1fV0ZOoNel681prFC2PERxZO58zZBtwSXonMbPWzrbT+9l//6kRqnt8b2sNdQG935M8bsePjrofIz2nW/cbM6rVX++xA/VOXEZvy67V/Xp36CrgiDF6mni9ea21XC0HwXeSPAP4cFX9DH7+a8ZnsPM5SazVcz3w+Kr62uCKjH9ulBZqARxUVWf3L+g+KM9KctIMay1W7+wkvzvDWpuBT3PrMN7h7mPWmnS9ea21PFXV5A04iN48+5vonTXwS93984GDrTW03guBhyyw7kXWGvqci4CXA/v1LdsPeAXwyVnVmufegKuAQxZYd8MuvM+J1ZvXWsu9NTtGAAvOJPi72oWLX7RQq6s3sQuGNFLrHsBpXb0dh5a+SW9q8Vk1xvmGJllrnntL8nTgi1W101lokzy1qj4yaq1J15vXWsvV7DWL07v4xQfoHf/9XHcD+GCS06w1tN7L6Z0yI8Dnu1t2sbfbfC2AqvpuVb2iqg6rqnt2t8Ord2bJp86q1jz3VlUfGvbh2LnHOLUmXW9eay3bSu5+zNON3mGS2w9Zvhe9Kw1ZazfpbV5rjfBaX5vHWvPcm+9zOreWB4snefGLFmrNc2/zWotM8OpYk6w16XrzWmvS9ea11nK1HASnMrmrWrVQa557m9daMNmrY036Mprz2pvvc9fe5y5rNgiq6hNJDmUCF79oodY89zavtTqTvPTlpC+jOa+9+T537X3usqZnDUmSGp41JEnqMQgkqXEGgZqT5KAkwy7W8/Yka7r7fzhCnVOT3HmR9T+vJ80zxwjUnCQHAR+tqgctss0PqmrRSywm+Qqwtqq+NWTdHrs4uCytOPcI1Ko9k7w/ybVJPpTkzkk+lWRtkrOAOyW5vNtm7yQfS3JFkquSHJfkxfR+b3BxkouhFx5J/jLJFcCjdtTrW/enXY1LkuzXLf/l7vEXk5yZ5Afd8vsm+UzXw1VJHj2b/0xqgUGgVj0AeHNVHU7vcp4v2LGiqk4D/r2qjqiqZwHrgK9X1UO6vYhPVNWbgK/TOyX047qn7g18rtvunwZeb2/gkqp6CPAZ4Pnd8jcCb6yqB3Pr6+o+E7iwqo6gd1H6yyf1xqVBBoFadUNV/XN3/33Af15k2y8CT0xydpJHV9X3Ftjup8CHF1j3Y3rzxgEupXdmWIBHAX/b3f9A3/abgZPSu3btg6vq+4v0Jy2LQaBWDQ6OLThYVlVfAh5GLxDOTHL6Apv+aJFxgZ/ULwbkfsoSP+asqs8Aj6H3Y7Z3Jzlhse2l5TAI1KoDkzyqu/9MYPBQzk+S3B4gyS8BP6yq9wGvoxcKAN8H7rrMPi4BntbdP37HwiT3A75ZVW8D3t73mtLEGQRq1XXAC5NcS++Uv28ZWL8BuDLJ+4EHA59PcjnwauDMvm0+sWOweBedCry0OwHZ/YEdh50eC1yR5DLgOHpjCdJUOH1UmqHudwj/XlWV5HhgfVUdO+u+1JZmTzonzYkjgb9OEuBmYNzr+0rL5h6BJDXOMQJJapxBIEmNMwgkqXEGgSQ1ziCQpMYZBJLUuP8PeLKxBbhzOygAAAAASUVORK5CYII=\n",
-                        "text/plain": [
-                            "<Figure size 432x288 with 1 Axes>"
-                        ]
-                    },
-                    "metadata": {
-                        "needs_background": "light"
-                    },
-                    "output_type": "display_data"
-                }
-            ],
-            "source": [
-                "h_tgt = 2\n",
-                "state_prep_circ = Circuit().h(h_tgt)\n",
-                "\n",
-                "result = qft.run_quantum_fourier_transform(\n",
-                "    n_qubits=4, n_shots=1000, state_prep_circ=state_prep_circ, device=LocalSimulator()\n",
-                ")\n",
-                "\n",
-                "probabilities = result.values[0]\n",
-                "plot_bitstrings_formatted(probabilities)\n",
-                "plt.ylim([0, 1])"
-            ]
-        },
-        {
-            "cell_type": "markdown",
-            "id": "d3c380c3",
-            "metadata": {},
-            "source": [
-                "## Example 3"
-            ]
-        },
-        {
-            "cell_type": "code",
-            "execution_count": 7,
-            "id": "623f2d8a",
-            "metadata": {},
-            "outputs": [
-                {
-                    "data": {
-                        "image/png": "iVBORw0KGgoAAAANSUhEUgAAAYIAAAEaCAYAAAAcz1CnAAAAOXRFWHRTb2Z0d2FyZQBNYXRwbG90bGliIHZlcnNpb24zLjUuMSwgaHR0cHM6Ly9tYXRwbG90bGliLm9yZy/YYfK9AAAACXBIWXMAAAsTAAALEwEAmpwYAAAX4klEQVR4nO3de7RkdXnm8e8jiBdUvNCioUGYCEKrEbVFXRmNRo2NroCJGml1gcRI1lJUliaKyYgRSQKaOGqCmvaKVyCamB5thZigTmLAbuQOg/YwKo1G2hujY4yi7/xRu7WornNOVZ+qU9X8vp+1anXVvrz1VtPUU3vv3947VYUkqV23m3UDkqTZMggkqXEGgSQ1ziCQpMYZBJLUOINAkho3tSBI8u4kNyW5aoH5SfKWJFuTXJHkYdPqRZK0sGluEbwXWLfI/KOAQ7rHicDbptiLJGkBUwuCqvoc8J1FFjkGeF/1XATcPcl9p9WPJGm4WR4j2B+4oe/1tm6aJGkF7TnrBkaR5ER6u4/Ye++9H37YYYfNuKPJu/LGm3d53Qfvv88EO5F0W3TJJZd8q6pWDZs3yyC4ETig7/XqbtpOqmoDsAFg7dq1tWXLlul3t8IOOuUTu7zuljOeOsFOJN0WJfnqQvNmuWtoI3BcN3roUcDNVfWNGfYjSU2a2hZBkg8DjwP2TbINeA1we4CqejuwCXgKsBX4IXDCtHqRJC1sakFQVeuXmF/Ai6b1/pKk0XhmsSQ1ziCQpMYZBJLUOINAkhpnEEhS4wwCSWqcQSBJjTMIJKlxBoEkNc4gkKTGGQSS1DiDQJIaZxBIUuMMAklqnEEgSY0zCCSpcQaBJDXOIJCkxhkEktQ4g0CSGmcQSFLjDAJJapxBIEmNMwgkqXEGgSQ1ziCQpMYZBJLUOINAkhpnEEhS4wwCSWqcQSBJjTMIJKlxBoEkNc4gkKTGGQSS1LipBkGSdUmuS7I1ySlD5h+Y5MIklya5IslTptmPJGlnUwuCJHsAZwFHAWuA9UnWDCz234DzquqhwLHAW6fVjyRpuGluERwJbK2q66vqx8A5wDEDyxRwt+75PsDXp9iPJGmIaQbB/sANfa+3ddP6/Qnw3CTbgE3Ai4cVSnJiki1Jtmzfvn0avUpSs2Z9sHg98N6qWg08BXh/kp16qqoNVbW2qtauWrVqxZuUpNuyaQbBjcABfa9Xd9P6PR84D6Cq/g24I7DvFHuSJA2YZhBsBg5JcnCSvegdDN44sMzXgCcAJDmcXhC470eSVtDUgqCqbgFOAs4HrqU3OujqJKclObpb7OXAC5JcDnwYeF5V1bR6kiTtbM9pFq+qTfQOAvdPO7Xv+TXAr06zB0nS4mZ9sFiSNGMGgSQ1ziCQpMYZBJLUOINAkhpnEEhS4wwCSWqcQSBJjTMIJKlxBoEkNc4gkKTGGQSS1DiDQJIaZxBIUuMMAklqnEEgSY0zCCSpcQaBJDXOIJCkxhkEktQ4g0CSGmcQSFLjDAJJapxBIEmNMwgkqXEGgSQ1ziCQpMYZBJLUOINAkhpnEEhS4wwCSWqcQSBJjTMIJKlxBoEkNW6qQZBkXZLrkmxNcsoCy/xOkmuSXJ3kQ9PsR5K0s5GCIMnfJXlqkpGDI8kewFnAUcAaYH2SNQPLHAK8CvjVqnogcPKo9SVJkzHqF/tbgWcDX05yRpIHjLDOkcDWqrq+qn4MnAMcM7DMC4Czquq7AFV104j9SJImZKQgqKpPV9VzgIcBXwE+neTzSU5IcvsFVtsfuKHv9bZuWr9DgUOT/GuSi5KsG699SdJyjbOr517A84DfAy4F3kwvGP5xGe+/J3AI8DhgPfCOJHcf8t4nJtmSZMv27duX8XaSpEGjHiP4e+B/AncGfrOqjq6qc6vqxcBdFljtRuCAvteru2n9tgEbq+onVfV/gC/RC4ZbqaoNVbW2qtauWrVqlJYlSSMadYvgHVW1pqr+vKq+AZDkDgBVtXaBdTYDhyQ5OMlewLHAxoFlPkZva4Ak+9LbVXT9WJ9AkrQsowbB6UOm/dtiK1TVLcBJwPnAtcB5VXV1ktOSHN0tdj7w7STXABcCf1hV3x6xJ0nSBOy52Mwk96F3gPdOSR4KpJt1N3q7iRZVVZuATQPTTu17XsDLuockaQYWDQLgyfQOEK8G3tg3/fvAH02pJ0nSClo0CKrqbODsJE+vqo+uUE+SpBW01K6h51bVB4CDkuy0+6aq3jhkNUnSbmSpXUN7d38uNERUkrSbW2rX0N90f752ZdqRJK20pXYNvWWx+VX1ksm2I0laaUvtGrpkRbqQJM3MKKOGJEm3YUvtGnpTVZ2c5H8ANTi/qo4espokaTey1K6h93d//sW0G5EkzcZSu4Yu6f78bHfhuMPobRlc191sRpK0m1tqiwCAJE8F3g78b3rXGzo4ye9X1Sen2ZwkafpGCgLgL4HHV9VWgCS/DHwCMAgkaTc36mWov78jBDrX07vwnCRpN7fUqKHf7p5uSbIJOI/eMYJn0rvxjCRpN7fUrqHf7Hv+TeDXuufbgTtNpSNJ0opaatTQCSvViCRpNkYdNXRH4PnAA4E77pheVb87pb4kSStk1IPF7wfuQ++OZZ+ld8cyDxZL0m3AqEFw/6p6NfD/uusPPRV45PTakiStlFGD4Cfdn99L8iBgH+De02lJkrSSRj2hbEOSewCvBjbSu2PZq6fWlSRpxYwUBFX1zu7pZ4H/Mr12JEkrbaRdQ0nuleSvknwxySVJ3pTkXtNuTpI0faMeIzgHuAl4OvAM4FvAudNqSpK0ckY9RnDfqnpd3+vTkzxrGg1JklbWqFsEFyQ5NsntusfvAOdPszFJ0spY6qJz36d3kbkAJwMf6GbdDvgB8AfTbE6SNH1LXWvorivViCRpNkY9RkCSo4HHdi8/U1Ufn05LkqSVNOrw0TOAlwLXdI+XJvnzaTYmSVoZo24RPAU4oqp+BpDkbOBS4FXTakyStDJGHTUEcPe+5/tMuA9J0oyMukXwZ8ClSS6kN4LoscApU+tKkrRilgyCJLcDfgY8CnhEN/mVVfXv02xMkrQyltw11B0XeEVVfaOqNnaPkUIgybok1yXZmmTBLYgkT09SSdaO0bskaQJGPUbw6SR/kOSAJPfc8VhshSR7AGcBRwFrgPVJ1gxZ7q70RiRdPGbvkqQJGPUYwbPonWH8woHpi12S+khga1VdD5DkHOAYesNP+70OOBP4wxF7kSRN0KhbBGvo/bq/HLgM+Ct6N7JfzP7ADX2vt3XTfi7Jw4ADquoTixVKcmKSLUm2bN++fcSWJUmjGDUIzgYOB95CLwTWdNN2WXcQ+o3Ay5datqo2VNXaqlq7atWq5bytJGnAqLuGHlRV/fv3L0wyuItn0I3AAX2vV3fTdrgr8CDgM0kA7gNsTHJ0VW0ZsS9J0jKNukXwxSSP2vEiySOBpb6sNwOHJDk4yV7AsfTudwxAVd1cVftW1UFVdRBwEWAISNIKG3WL4OHA55N8rXt9IHBdkiuBqqpfGVyhqm5JchK9+xbsAby7qq5Ochqwpao2Dq4jSVp5owbBul0pXlWbgE0D005dYNnH7cp7SJKWZ6QgqKqvTrsRSdJsjHPROUnSbZBBIEmNMwgkqXEGgSQ1ziCQpMYZBJLUOINAkhpnEEhS4wwCSWqcQSBJjTMIJKlxBoEkNc4gkKTGGQSS1DiDQJIaZxBIUuMMAklqnEEgSY0zCCSpcQaBJDXOIJCkxhkEktQ4g0CSGmcQSFLjDAJJapxBIEmNMwgkqXEGgSQ1ziCQpMYZBJLUOINAkhpnEEhS4wwCSWrcVIMgybok1yXZmuSUIfNfluSaJFck+ack95tmP5KknU0tCJLsAZwFHAWsAdYnWTOw2KXA2qr6FeAjwOun1Y8kabhpbhEcCWytquur6sfAOcAx/QtU1YVV9cPu5UXA6in2I0kaYppBsD9wQ9/rbd20hTwf+OQU+5EkDbHnrBsASPJcYC3wawvMPxE4EeDAAw9cwc4k6bZvmlsENwIH9L1e3U27lSRPBP4YOLqq/nNYoaraUFVrq2rtqlWrptKsJLVqmkGwGTgkycFJ9gKOBTb2L5DkocDf0AuBm6bYiyRpAVMLgqq6BTgJOB+4Fjivqq5OclqSo7vF3gDcBfjbJJcl2bhAOUnSlEz1GEFVbQI2DUw7te/5E6f5/pKkpXlmsSQ1ziCQpMYZBJLUOINAkhpnEEhS4wwCSWqcQSBJjTMIJKlxBoEkNc4gkKTGGQSS1DiDQJIaZxBIUuMMAklqnEEgSY0zCCSpcQaBJDXOIJCkxhkEktQ4g0CSGmcQSFLjDAJJapxBIEmNMwgkqXEGgSQ1ziCQpMYZBJLUOINAkhpnEEhS4wwCSWqcQSBJjTMIJKlxBoEkNc4gkKTGGQSS1LipBkGSdUmuS7I1ySlD5t8hybnd/IuTHDTNfiRJO5taECTZAzgLOApYA6xPsmZgsecD362q+wP/HThzWv1Ikoab5hbBkcDWqrq+qn4MnAMcM7DMMcDZ3fOPAE9Ikin2JEkasOcUa+8P3ND3ehvwyIWWqapbktwM3Av4Vv9CSU4ETuxe/iDJdVPpGPYdfO85qbVovYy/HTWvn3PF/s6stSL1Wqg16XqT7q3f/RaaMc0gmJiq2gBsmPb7JNlSVWvnrdak67VQa9L1Wqg16Xot1Jp0vUn3Nqpp7hq6ETig7/XqbtrQZZLsCewDfHuKPUmSBkwzCDYDhyQ5OMlewLHAxoFlNgLHd8+fAfxzVdUUe5IkDZjarqFun/9JwPnAHsC7q+rqJKcBW6pqI/Au4P1JtgLfoRcWszTJ3U+T3pU1r73Na61J12uh1qTrtVBr0vWmvgt8mPgDXJLa5pnFktQ4g0CSGmcQSFLjDAJJatxucULZtHSXsziS3hnO0Duv4QuTHMKa5LCq+l9jrrMPsG6gr/Or6nsT7OtJVfWPu7DeXPaW5DB6lyzp72tjVV07wb5OqKr3TKqeNC+aHTWU5DeAtwJf5hcnuq0G7g+8sKoumND7fK2qDhxj+eOA1wAXDPT1JOC1VfW+WfQ1z70leSWwnt71rLb19XUscE5VnTGLvvrWm8vw7NabywBdib6W0duTgacN9PYPVfWpCfZ1alWdNql6S75fw0FwLXBUVX1lYPrBwKaqOnyMWm9ZaBZwfFXdbYxa1wGPHPySSHIP4OKqOnSMWoMn8PX39etVtfeotea5tyRfAh5YVT8ZmL4XcHVVHTJGrSsW6evQqrrDqLW6enMZnt06cxmgK9XXLvb2JuBQ4H0DvR0HfLmqXjqLvpar5V1De/KL/5D9bgRuP2atE4CXA/85ZN76MWsFGJbOP+vmjeMxwHOBHwx5jyPHrLVjvXns7WfALwFfHZh+327eOPYDngx8d0hfnx+zFsAfAw9fKDzpfaGMZInwvNcu9PZ8hgfoG4GrgZG/cJcI0P1m1dcUenvKsB88Sc4FvgSMHARJ/u8ifd1pzL6WpeUgeDewOck5/OIqqQfQ+9XxrjFrbQauqqqdviiS/MmYtf4U+GKSC/r6OpDeL8jXjVnrIuCHVfXZIX3tyhVc57W3k4F/SvLlgb7uD5w0Zq2PA3epqsuG9PWZMWvB/Ibnjh7mMUAn2deke/tRkkdU1eaB6Y8AfjRmre8Bj6iqbw7OSHLDzotPT7O7hgC6G+Uczc77Ia8Zs849gR9V1Q8n1Nc96P3DHdynPPgPecXNa29JbsfOB/43V9VPZ9cVJDkeOJXerqGdwrOq3jtGrU8Cr6+qC4fM+1xVPXbM3tYBf03vONlOATrOPu8k7wLeU1X/MmTeh6rq2bPoawq9PQx4G3BXfrFH4QDgZuBFVXXJGLVOp/d984Uh886sqleOWmu5mg6CHbovcqrqO/NUa14l2Y++L9xhv2hmUWuB+nepqsFf0Ctaa17DE+Y6QOeyrx2S3Idb/7v991n2s1zNBkGSA4HXA79OL80D3A34Z+CUwYPII9Z6Ar3NvV2utcT7XFlVD55VrSRHAG+nd7nwbfQ+52p6n/mFVfXFMWo9lN4vq3249UHUsWst8T4TO+i2nFq7U3h27zHTAJ300O55HSq+ErVG0fIxgnOBNwHP2fErI737LD+T3miFR82iVpLfXmgWcJ8xepporc57gd+vqosH3udRwHuAh4xR6z2TqpXkZQvNAu4yRk8TrdXVO4Ih4Znke0woPHel1giuobc7ZsVrLTa0O8nYQ7snXW8RFzC5v7NJ1lpSy0Gwb1Wd2z+h+xI/J8m4Bz4nWetc4IMMP8B4xxnWAth78IsboKouSjLWUNQJ1/oz4A3ALUPmjXv2/CRrwZyGZ7fevAbom4EnLjS0Gxh5aPek6y0xVPzu4zQ1yVrL1XIQXJLkrcDZ3HrU0PHApTOsdQXwF1V11eCMJE+cYS2ATyb5BL0hj/2f8zhg3JNpJlnri8DHhh2oS/J7M6wF8xueML8BOsmh3ZOuN8mh4pOstSwtB8Fx9MYrv5aBUUOMP3x0krVOBhYaX/xbM6xFVb0kyVHsfMbnWVW1aVa16P0PtdAtTse9/+ska8H8hifMb4BOcmj3pOtNcqj4JGstS7MHi6WVskDgbdyFwJt0rQcA36mq7UPm7TfOQehJ1urWOZzhn3Osod2TrjfJoeKTHna+rF5aDYIke9L7Ff80Bq4ZArxr8KzGGdT6LXon1cxFrRHea0NVnWgtaffTchB8mN5QxbO59TVDjgfuWVXPstZO9e650Czg8qpaba2d6u0DvIrer9H96B24v4leGJ8xeOmJlao1UO9pwL0n1Nuyay3xPp+sqqMmUWvS9ea11ihaPkbw8Nr5miHbgIvSu4iZtXa2nd5p//2XRqju9b2tNdR59M4nefyOk466k5Ge1837jRnV6q/3uIF6xy+jt2XX6s7eHToLOGKMniZeb15rLVfLQfCdJM8EPlpVP4Ofn834THa+Jom1eq4HnlBVXxuckfGvjdJCLYCDqurM/gndF+UZSU6YYa3F6p2Z5HdnWGsz8FluHcY73H3MWpOuN6+1lqeqmnwAB9EbZ38TvasGfql7fi5wsLWG1nsR8JAF5r3YWkPXuQB4BbBf37T9gFcCn55VrXnuDbgKOGSBeTfswuecWL15rbXcR7PHCGDBkQT/ULtw84sWanX1JnbDkEZq3QM4pau3Y9fSN+kNLT6jxrje0CRrzXNvSZ4BXFlVO12FNsnTqupjo9aadL15rbVczd6zOL2bX3yI3v7fi7sHwIeTnGKtofVeQe+SGQG+0D2yi73d5msBVNV3q+qVVXVYVd2zexxevStLPm1Wtea5t6r6yLAvx849xqk16XrzWmvZVnLzY54e9HaT3H7I9L3o3WnIWrtJb/Naa4T3+to81prn3vyc03m0fLB4kje/aKHWPPc2r7XIBO+ONclak643r7UmXW9eay1Xy0FwMpO7q1ULtea5t3mtBZO9O9akb6M5r735OXftc+6yZoOgqj6V5FAmcPOLFmrNc2/zWqszyVtfTvo2mvPam59z1z7nLmt61JAkqeFRQ5KkHoNAkhpnEKg5SQ5KMuxmPe9MsqZ7/kcj1Dk5yZ0Xmf/zetI88xiBmpPkIODjVfWgRZb5QVUteovFJF8B1lbVt4bM22MXDy5LK84tArVqzyQfTHJtko8kuXOSzyRZm+QM4E5JLuuW2TvJJ5JcnuSqJM9K8hJ65xtcmORC6IVHkr9Mcjnw6B31+ub9aVfjoiT7ddN/uXt9ZZLTk/ygm37fJJ/rergqyWNm89ekFhgEatUDgLdW1eH0buf5wh0zquoU4D+q6oiqeg6wDvh6VT2k24r4VFW9Bfg6vUtCP75bdW/g4m65fxl4v72Bi6rqIcDngBd0098MvLmqHsyt76v7bOD8qjqC3k3pL5vUB5cGGQRq1Q1V9a/d8w8A/3WRZa8EnpTkzCSPqaqbF1jup8BHF5j3Y3rjxgEuoXdlWIBHA3/bPf9Q3/KbgRPSu3ftg6vq+4v0Jy2LQaBWDR4cW/BgWVV9CXgYvUA4PcmpCyz6o0WOC/ykfnFA7qcscTJnVX0OeCy9k9nem+S4xZaXlsMgUKsOTPLo7vmzgcFdOT9JcnuAJL8E/LCqPgC8gV4oAHwfuOsy+7gIeHr3/NgdE5PcD/hmVb0DeGffe0oTZxCoVdcBL0pyLb1L/r5tYP4G4IokHwQeDHwhyWXAa4DT+5b51I6DxbvoZOBl3QXI7g/s2O30OODyJJcCz6J3LEGaCoePSjPUnYfwH1VVSY4F1lfVMbPuS21p9qJz0px4OPDXSQJ8Dxj3/r7SsrlFIEmN8xiBJDXOIJCkxhkEktQ4g0CSGmcQSFLjDAJJatz/B7x4eS8ZyQv2AAAAAElFTkSuQmCC\n",
-                        "text/plain": [
-                            "<Figure size 432x288 with 1 Axes>"
-                        ]
-                    },
-                    "metadata": {
-                        "needs_background": "light"
-                    },
-                    "output_type": "display_data"
-                }
-            ],
-            "source": [
-                "circ = Circuit()\n",
-                "circ.h(range(n_qubits))\n",
-                "for ii in range(n_qubits - 1):\n",
-                "    circ.rz(ii + 1, np.pi / (2**ii))\n",
-                "\n",
-                "result = qft.run_quantum_fourier_transform(\n",
-                "    n_qubits=4,\n",
-                "    n_shots=1000,\n",
-                "    state_prep_circ=circ,\n",
-                "    inverse=True,  # inverse-qft\n",
-                "    device=LocalSimulator(),\n",
-                ")\n",
-                "\n",
-                "probabilities = result.values[0]\n",
-                "plot_bitstrings_formatted(probabilities)\n",
-                "plt.ylim([0, 1])"
-            ]
-        },
-        {
-            "cell_type": "markdown",
-            "id": "e6c75a51",
-            "metadata": {},
-            "source": [
-                "# Quantum devices"
-            ]
-        },
-        {
-            "cell_type": "code",
-            "execution_count": 8,
-            "id": "e6109e88",
-            "metadata": {},
-            "outputs": [],
-            "source": [
-                "from braket.aws import AwsDevice\n",
-                "from braket.tracking import Tracker\n",
-                "\n",
-                "tracker = Tracker().start()\n",
-                "\n",
-                "device = AwsDevice(\"arn:aws:braket:eu-west-2::device/qpu/oqc/Lucy\")  # OQC Lucy"
-            ]
-        },
-        {
-            "cell_type": "markdown",
-            "id": "a28283ce",
-            "metadata": {},
-            "source": [
-                "## Example 1"
-            ]
-        },
-        {
-            "cell_type": "code",
-            "execution_count": 9,
-            "id": "0bef7d2d",
-            "metadata": {
-                "scrolled": true
-            },
-            "outputs": [
-                {
-                    "data": {
-                        "image/png": "iVBORw0KGgoAAAANSUhEUgAAAYIAAAEaCAYAAAAcz1CnAAAAOXRFWHRTb2Z0d2FyZQBNYXRwbG90bGliIHZlcnNpb24zLjUuMSwgaHR0cHM6Ly9tYXRwbG90bGliLm9yZy/YYfK9AAAACXBIWXMAAAsTAAALEwEAmpwYAAAYFElEQVR4nO3de7RkdXnm8e8jiBdUvNCioUGYCEKrEbVFXRmNRo2NroCJGkEdkKhkLUVlaaKYjBgNSUATR01Qg1e8AtEZ06OtEBPUSQxIIxe5DNphVBqNtBccHWMUfeeP2q2H6jrnVPWpfaqa3/ezVq2u2pe33oLuemrv376kqpAktes2s25AkjRbBoEkNc4gkKTGGQSS1DiDQJIaZxBIUuN6C4Ik70pyY5IrF5mfJG9OsiXJFUke0lcvkqTF9blF8B5gwxLzjwAO6h4nAG/tsRdJ0iJ6C4Kq+izwnSUWOQp4bw1cCNw1yb376keSNNosxwj2Ba5f8HprN02StIp2n3UD40hyAoPdR+y5554PPeSQQ2bckSTtWi655JJvVdWaUfNmGQQ3APsteL22m7aDqjoTOBNg/fr1tXnz5v67k6RbkSRfXWzeLHcNbQSO7Y4eegTwvar6xgz7kaQm9bZFkORDwGOAvZNsBV4N3Bagqt4GbAKeBGwBfggc31cvkqTF9RYEVXXMMvMLeGFf7y9JGo9nFktS4wwCSWqcQSBJjTMIJKlxBoEkNc4gkKTGGQSS1DiDQJIaZxBIUuMMAklqnEEgSY0zCCSpcQaBJDXOIJCkxhkEktQ4g0CSGmcQSFLjDAJJapxBIEmNMwgkqXEGgSQ1ziCQpMYZBJLUOINAkhpnEEhS4wwCSWqcQSBJjTMIJKlxBoEkNc4gkKTGGQSS1DiDQJIaZxBIUuMMAklqnEEgSY3rNQiSbEhybZItSU4eMX//JBckuTTJFUme1Gc/kqQd9RYESXYDzgCOANYBxyRZN7TYfwXOraoHA0cDb+mrH0nSaH1uERwObKmq66rqx8DZwFFDyxRwl+75XsDXe+xHkjRCn0GwL3D9gtdbu2kL/THw7CRbgU3Ai0YVSnJCks1JNm/btq2PXiWpWbMeLD4GeE9VrQWeBLwvyQ49VdWZVbW+qtavWbNm1ZuUpFuzPoPgBmC/Ba/XdtMWei5wLkBV/Qtwe2DvHnuSJA3pMwguBg5KcmCSPRgMBm8cWuZrwOMAkhzKIAjc9yNJq6i3IKiqm4ETgfOAaxgcHXRVktcmObJb7GXA85NcDnwIeE5VVV89SZJ2tHufxatqE4NB4IXTTlnw/GrgV/vsQZK0tFkPFkuSZswgkKTGGQSS1DiDQJIaZxBIUuMMAklqnEEgSY0zCCSpcQaBJDXOIJCkxhkEktQ4g0CSGmcQSFLjDAJJapxBIEmNMwgkqXEGgSQ1ziCQpMYZBJLUOINAkhpnEEhS4wwCSWqcQSBJjTMIJKlxBoEkNc4gkKTGGQSS1DiDQJIaZxBIUuMMAklqnEEgSY0zCCSpcQaBJDXOIJCkxvUaBEk2JLk2yZYkJy+yzO8kuTrJVUk+2Gc/kqQdjRUESf57kicnGTs4kuwGnAEcAawDjkmybmiZg4BXAr9aVfcHThq3viRpOsb9Yn8L8Ezgy0lOS3K/MdY5HNhSVddV1Y+Bs4GjhpZ5PnBGVX0XoKpuHLMfSdKUjBUEVfWpqnoW8BDgK8CnknwuyfFJbrvIavsC1y94vbWbttDBwMFJ/jnJhUk2TNa+JGmlJtnVcw/gOcDzgEuBNzEIhr9fwfvvDhwEPAY4Bnh7kruOeO8TkmxOsnnbtm0reDtJ0rBxxwj+B/C/gDsCv1lVR1bVOVX1IuBOi6x2A7Dfgtdru2kLbQU2VtVPqur/AF9iEAy3UFVnVtX6qlq/Zs2acVqWJI1p3C2Ct1fVuqr686r6BkCS2wFU1fpF1rkYOCjJgUn2AI4GNg4t81EGWwMk2ZvBrqLrJvoEkqQVGTcITh0x7V+WWqGqbgZOBM4DrgHOraqrkrw2yZHdYucB305yNXAB8AdV9e0xe5IkTcHuS81Mci8GA7x3SPJgIN2suzDYTbSkqtoEbBqadsqC5wW8tHtIkmZgySAAnshggHgt8IYF078P/GFPPUmSVtGSQVBVZwFnJXlqVX1klXqSJK2i5XYNPbuq3g8ckGSH3TdV9YYRq0mSdiHL7Rras/tzsUNEJUm7uOV2Df1N9+drVqcdSdJqW27X0JuXml9VL55uO5Kk1bbcrqFLVqULSdLMjHPUkCTpVmy5XUNvrKqTkvxPoIbnV9WRI1aTJO1Clts19L7uz7/ouxFJ0mwst2voku7Pz3QXjjuEwZbBtd3NZiRJu7jltggASPJk4G3AvzK43tCBSX6vqj7RZ3OSpP6NFQTAXwKPraotAEl+Gfg4YBBI0i5u3MtQf397CHSuY3DhOUnSLm65o4Z+u3u6Ockm4FwGYwRPZ3DjGUnSLm65XUO/ueD5N4Ff655vA+7QS0eSpFW13FFDx69WI5Kk2Rj3qKHbA88F7g/cfvv0qvrdnvqSJK2ScQeL3wfci8Edyz7D4I5lDhZL0q3AuEFw36p6FfD/uusPPRl4eH9tSZJWy7hB8JPuz5uSPADYC7hnPy1JklbTuCeUnZnkbsCrgI0M7lj2qt66kiStmrGCoKre0T39DPCf+mtHkrTaxto1lOQeSf4qyReSXJLkjUnu0XdzkqT+jTtGcDZwI/BU4GnAt4Bz+mpKkrR6xh0juHdV/cmC16cmeUYfDUmSVte4WwTnJzk6yW26x+8A5/XZmCRpdSx30bnvM7jIXICTgPd3s24D/AD4/T6bkyT1b7lrDd15tRqRJM3GuGMEJDkSeHT38tNV9bF+WpIkraZxDx89DXgJcHX3eEmSP++zMUnS6hh3i+BJwGFV9TOAJGcBlwKv7KsxSdLqGPeoIYC7Lni+15T7kCTNyLhbBH8GXJrkAgZHED0aOLm3riRJq2bZIEhyG+BnwCOAh3WTX1FV/9ZnY5Kk1bHsrqFuXODlVfWNqtrYPcYKgSQbklybZEuSRbcgkjw1SSVZP0HvkqQpGHeM4FNJfj/Jfknuvv2x1ApJdgPOAI4A1gHHJFk3Yrk7Mzgi6aIJe5ckTcG4YwTPYHCG8QuGpi91SerDgS1VdR1AkrOBoxgcfrrQnwCnA38wZi+SpCkad4tgHYNf95cDlwF/xeBG9kvZF7h+weut3bSfS/IQYL+q+vhShZKckGRzks3btm0bs2VJ0jjGDYKzgEOBNzMIgXXdtJ3WDUK/AXjZcstW1ZlVtb6q1q9Zs2YlbytJGjLurqEHVNXC/fsXJBnexTPsBmC/Ba/XdtO2uzPwAODTSQDuBWxMcmRVbR6zL0nSCo27RfCFJI/Y/iLJw4HlvqwvBg5KcmCSPYCjGdzvGICq+l5V7V1VB1TVAcCFgCEgSats3C2ChwKfS/K17vX+wLVJvghUVf3K8ApVdXOSExnct2A34F1VdVWS1wKbq2rj8DqSpNU3bhBs2JniVbUJ2DQ07ZRFln3MzryHJGllxgqCqvpq341IkmZjkovOSZJuhQwCSWqcQSBJjTMIJKlxBoEkNc4gkKTGGQSS1DiDQJIaZxBIUuMMAklqnEEgSY0zCCSpcQaBJDXOIJCkxhkEktQ4g0CSGmcQSFLjDAJJapxBIEmNMwgkqXEGgSQ1ziCQpMYZBJLUOINAkhpnEEhS4wwCSWqcQSBJjTMIJKlxBoEkNc4gkKTGGQSS1DiDQJIaZxBIUuN6DYIkG5Jcm2RLkpNHzH9pkquTXJHkH5Lcp89+JEk76i0IkuwGnAEcAawDjkmybmixS4H1VfUrwIeB1/XVjyRptD63CA4HtlTVdVX1Y+Bs4KiFC1TVBVX1w+7lhcDaHvuRJI3QZxDsC1y/4PXWbtpingt8osd+JEkj7D7rBgCSPBtYD/zaIvNPAE4A2H///VexM0m69etzi+AGYL8Fr9d2024hyeOBPwKOrKr/GFWoqs6sqvVVtX7NmjW9NCtJreozCC4GDkpyYJI9gKOBjQsXSPJg4G8YhMCNPfYiSVpEb0FQVTcDJwLnAdcA51bVVUlem+TIbrHXA3cC/jbJZUk2LlJOktSTXscIqmoTsGlo2ikLnj++z/eXJC3PM4slqXEGgSQ1ziCQpMYZBJLUOINAkhpnEEhS4wwCSWqcQSBJjTMIJKlxBoEkNc4gkKTGGQSS1DiDQJIaZxBIUuMMAklqnEEgSY0zCCSpcQaBJDXOIJCkxhkEktQ4g0CSGmcQSFLjdp91Axo44OSP7/S6Xzntyb3VknTrZxBolzUv4Tmq3jQZ7OpbU0Ewz//YJWlWmgoCTW7a4dnCr1t/cMzevGwt7ir/Lw0CqSHz+qVmeM6WQbAC8/qPStJ8mtfAMwgk7ZR5/VLT5DyPQJIaZxBIUuMMAklqnEEgSY0zCCSpcQaBJDWu1yBIsiHJtUm2JDl5xPzbJTmnm39RkgP67EeStKPegiDJbsAZwBHAOuCYJOuGFnsu8N2qui/w34DT++pHkjRan1sEhwNbquq6qvoxcDZw1NAyRwFndc8/DDwuSXrsSZI0JFXVT+HkacCGqnpe9/q/AA+vqhMXLHNlt8zW7vW/dst8a6jWCcAJ3cv7Adf20jTsDXxr2aVWv9a067VQa9r1Wqg17Xot1Jp2vWn3ttB9qmrNqBm7xCUmqupM4My+3yfJ5qpaP2+1pl2vhVrTrtdCrWnXa6HWtOtNu7dx9blr6AZgvwWv13bTRi6TZHdgL+DbPfYkSRrSZxBcDByU5MAkewBHAxuHltkIHNc9fxrwj9XXvipJ0ki97RqqqpuTnAicB+wGvKuqrkryWmBzVW0E3gm8L8kW4DsMwmKWprn7adq7sua1t3mtNe16LdSadr0Wak27Xu+7wEfpbbBYkrRr8MxiSWqcQSBJjTMIJKlxBoEkNW6XOKGsL93lLA4H9u0m3QB8fpqHsCY5pKr+94Tr7AVsGOrrvKq6aYp9PaGq/n4n1pvL3pIcwuCSJQv72lhV10yxr+Or6t3TqifNi2aPGkryG8BbgC/zixPd1gL3BV5QVedP6X2+VlX7T7D8scCrgfOH+noC8Jqqeu8s+prn3pK8AjiGwfWsti7o62jg7Ko6bRZ9LVhvLsOzW28uA3Q1+lpBb08EnjLU299V1Sen2NcpVfXaadVb9v0aDoJrgCOq6itD0w8ENlXVoRPUevNis4DjquouE9S6lsH1lm4amn434KKqOniCWsMn8C3s69eras9xa81zb0m+BNy/qn4yNH0P4KqqOmiCWlcs0dfBVXW7cWt19eYyPLt15jJAV6uvneztjcDBwHuHejsW+HJVvWQWfa1Uy7uGducX/yMXugG47YS1jgdeBvzHiHnHTFgrwKh0/lk3bxKPAp4N/GDEexw+Ya3t681jbz8Dfgn46tD0e3fzJrEP8ETguyP6+tyEtQD+CHjoYuHJ4AtlLMuE5z12orfnMjpA3wBcBYz9hbtMgO4zq7566O1Jo37wJDkH+BIwdhAk+b9L9HWHCftakZaD4F3AxUnOBq7vpu3H4FfHOyesdTFwZVXt8EWR5I8nrPWnwBeSnL+gr/0Z/IL8kwlrXQj8sKo+M6KvnbmC67z2dhLwD0m+PNTXfYETF1tpER8D7lRVl43o69MT1oL5Dc/tPcxjgE6zr2n39qMkD6uqi4emPwz40YS1bgIeVlXfHJ6R5PodF+9Ps7uGALob5RzJjvshr56wzt2BH1XVD6fU190Y/MUd3qc8/Bd51c1rb0luw44D/xdX1U9n1xUkOQ44hcGuoR3Cs6reM0GtTwCvq6oLRsz7bFU9esLeNgB/zWCcbIcAnWSfd5J3Au+uqn8aMe+DVfXMWfTVQ28PAd4K3Jlf7FHYD/ge8MKqumSCWqcy+L75/Ih5p1fVK8attVJNB8F23Rc5VfWdeao1r5Lsw4Iv3FG/aGZRa5H6d6qq4V/Qq1prXsMT5jpA57Kv7ZLci1v+vf23WfazUs0GQZL9gdcBv84gzQPcBfhH4OThQeQxaz2OwebeTtda5n2+WFUPnFWtJIcBb2NwufCtDD7nWgaf+QVV9YUJaj2YwS+rvbjlIOrEtZZ5n6kNuq2k1q4Unt17zDRAp31o97weKr4atcbR8hjBOcAbgWdt/5WRwX2Wn87gaIVHzKJWkt9ebBZwrwl6mmqtznuA36uqi4be5xHAu4EHTVDr3dOqleSli80C7jRBT1Ot1dU7jBHhmeQmphSeO1NrDFcz2B2z6rWWOrQ7ycSHdk+73hLOZ3r/zaZZa1ktB8HeVXXOwgndl/jZSSYd+JxmrXOADzB6gPH2M6wFsOfwFzdAVV2YZKJDUadc68+A1wM3j5g36dnz06wFcxqe3XrzGqBvAh6/2KHdwNiHdk+73jKHit91kqamWWulWg6CS5K8BTiLWx41dBxw6QxrXQH8RVVdOTwjyeNnWAvgE0k+zuCQx4Wf81hg0pNpplnrC8BHRw3UJXneDGvB/IYnzG+ATvPQ7mnXm+ah4tOstSItB8GxDI5Xfg1DRw0x+eGj06x1ErDY8cW/NcNaVNWLkxzBjmd8nlFVm2ZVi8E/qMVucTrp/V+nWQvmNzxhfgN0mod2T7veNA8Vn2atFWl2sFhaLYsE3sadCLxp17of8J2q2jZi3j6TDEJPs1a3zqGM/pwTHdo97XrTPFR82oedr6iXVoMgye4MfsU/haFrhgDvHD6rcQa1fovBSTVzUWuM9zqzqk6wlrTraTkIPsTgUMWzuOU1Q44D7l5Vz7DWDvXuvtgs4PKqWmutHertBbySwa/RfRgM3N/IIIxPG770xGrVGqr3FOCeU+ptxbWWeZ9PVNUR06g17XrzWmscLY8RPLR2vGbIVuDCDC5iZq0dbWNw2v/CSyNU9/qe1hrpXAbnkzx2+0lH3clIz+nm/caMai2s95ihesetoLcV1+rO3h05Czhsgp6mXm9ea61Uy0HwnSRPBz5SVT+Dn5/N+HR2vCaJtQauAx5XVV8bnpHJr43SQi2AA6rq9IUTui/K05IcP8NaS9U7PcnvzrDWxcBnuGUYb3fXCWtNu9681lqZqmryARzA4Dj7GxlcNfBL3fNzgAOtNbLeC4EHLTLvRdYauc75wMuBfRZM2wd4BfCpWdWa596AK4GDFpl3/U58zqnVm9daK300O0YAix5J8He1Eze/aKFWV29qNwxppNbdgJO7ett3LX2TwaHFp9UE1xuaZq157i3J04AvVtUOV6FN8pSq+ui4taZdb15rrVSz9yzO4OYXH2Sw//ei7gHwoSQnW2tkvZczuGRGgM93j+xkb7f6WgBV9d2qekVVHVJVd+8eh9bgypJPmVWtee6tqj486suxc7dJak273rzWWrHV3PyYpweD3SS3HTF9DwZ3GrLWLtLbvNYa472+No+15rk3P2c/j5YHi6d584sWas1zb/Nai0zx7ljTrDXtevNaa9r15rXWSrUcBCcxvbtatVBrnnub11ow3btjTfs2mvPam59z5z7nTms2CKrqk0kOZgo3v2ih1jz3Nq+1OtO89eW0b6M5r735OXfuc+60po8akiQ1fNSQJGnAIJCkxhkEak6SA5KMulnPO5Ks657/4Rh1TkpyxyXm/7yeNM8cI1BzkhwAfKyqHrDEMj+oqiVvsZjkK8D6qvrWiHm77eTgsrTq3CJQq3ZP8oEk1yT5cJI7Jvl0kvVJTgPukOSybpk9k3w8yeVJrkzyjCQvZnC+wQVJLoBBeCT5yySXA4/cXm/BvD/talyYZJ9u+i93r7+Y5NQkP+im3zvJZ7serkzyqNn8Z1ILDAK16n7AW6rqUAa383zB9hlVdTLw71V1WFU9C9gAfL2qHtRtRXyyqt4MfJ3BJaEf2626J3BRt9w/Db3fnsCFVfUg4LPA87vpbwLeVFUP5Jb31X0mcF5VHcbgpvSXTeuDS8MMArXq+qr65+75+4H/vMSyXwSekOT0JI+qqu8tstxPgY8sMu/HDI4bB7iEwZVhAR4J/G33/IMLlr8YOD6De9c+sKq+v0R/0ooYBGrV8ODYooNlVfUl4CEMAuHUJKcssuiPlhgX+En9YkDupyxzMmdVfRZ4NIOT2d6T5NillpdWwiBQq/ZP8sju+TOB4V05P0lyW4AkvwT8sKreD7yeQSgAfB+48wr7uBB4avf86O0Tk9wH+GZVvR14x4L3lKbOIFCrrgVemOQaBpf8fevQ/DOBK5J8AHgg8PkklwGvBk5dsMwntw8W76STgJd2FyC7L7B9t9NjgMuTXAo8g8FYgtQLDx+VZqg7D+Hfq6qSHA0cU1VHzbovtaXZi85Jc+KhwF8nCXATMOn9faUVc4tAkhrnGIEkNc4gkKTGGQSS1DiDQJIaZxBIUuMMAklq3P8HKd2xAC1+eO8AAAAASUVORK5CYII=\n",
-                        "text/plain": [
-                            "<Figure size 432x288 with 1 Axes>"
-                        ]
-                    },
-                    "metadata": {
-                        "needs_background": "light"
-                    },
-                    "output_type": "display_data"
-                }
-            ],
-            "source": [
-                "# result = qft.run_quantum_fourier_transform(\n",
-                "#     n_qubits=4,\n",
-                "#     n_shots=1000,\n",
-                "#     device=device\n",
-                "# )\n",
-                "\n",
-                "# probabilities = result.values[0]\n",
-                "# plot_bitstrings_formatted(probabilities)\n",
-                "# plt.ylim([0, 1])"
-            ]
-        },
-        {
-            "cell_type": "markdown",
-            "id": "6c11dc46",
-            "metadata": {},
-            "source": [
-                "## Example 2"
-            ]
-        },
-        {
-            "cell_type": "code",
-            "execution_count": 10,
-            "id": "26030bda",
-            "metadata": {
-                "scrolled": true
-            },
-            "outputs": [
-                {
-                    "data": {
-                        "image/png": "iVBORw0KGgoAAAANSUhEUgAAAYIAAAEaCAYAAAAcz1CnAAAAOXRFWHRTb2Z0d2FyZQBNYXRwbG90bGliIHZlcnNpb24zLjUuMSwgaHR0cHM6Ly9tYXRwbG90bGliLm9yZy/YYfK9AAAACXBIWXMAAAsTAAALEwEAmpwYAAAYIklEQVR4nO3de7RkZXnn8e9PEC+oeKFFQ4MwEYRWI0qLujIajRobXQETNYA6IFHJWorK0kQxGTESkoAmjpqgpr3iFYjOmB5thZigTmLQbuQil0E7jEqjkfaCo2OMos/8Ubu1qK5zTlWfqlPV/X4/a9Xqqr13PfUUdNev9n7f2jtVhSSpXbebdQOSpNkyCCSpcQaBJDXOIJCkxhkEktQ4g0CSGje1IEjyziQ3J7l6gfVJ8qYkW5JcleRh0+pFkrSwae4RvBtYt8j6o4FDutspwFum2IskaQFTC4Kq+gzwnUU2ORZ4T/VcCtw9yX2n1Y8kabhZjhHsD9zY93hrt0yStIL2nHUDo0hyCr3DR+y9995HHnbYYTPuSJJ2LZdddtm3qmrVsHWzDIKbgAP6Hq/ulu2gqtYD6wHWrl1bmzdvnn53krQbSfLVhdbN8tDQBuDEbvbQI4HvVdU3ZtiPJDVpansEST4IPBbYN8lW4NXA7QGq6q3ARuDJwBbgh8DJ0+pFkrSwqQVBVZ2wxPoCXjit15ckjcZfFktS4wwCSWqcQSBJjTMIJKlxBoEkNc4gkKTGGQSS1DiDQJIaZxBIUuMMAklqnEEgSY0zCCSpcQaBJDXOIJCkxhkEktQ4g0CSGmcQSFLjDAJJapxBIEmNMwgkqXEGgSQ1ziCQpMYZBJLUOINAkhpnEEhS4wwCSWqcQSBJjTMIJKlxBoEkNc4gkKTGGQSS1DiDQJIaZxBIUuMMAklqnEEgSY2bahAkWZfk+iRbkpw+ZP2BSS5JcnmSq5I8eZr9SJJ2NLUgSLIHcC5wNLAGOCHJmoHN/itwYVU9FDgeePO0+pEkDTfNPYKjgC1VdUNV/Rg4Hzh2YJsC7tbd3wf4+hT7kSQNMc0g2B+4se/x1m5Zvz8Gnp1kK7AReNGwQklOSbI5yeZt27ZNo1dJatasB4tPAN5dVauBJwPvTbJDT1W1vqrWVtXaVatWrXiTkrQ7m2YQ3AQc0Pd4dbes33OBCwGq6l+AOwL7TrEnSdKAaQbBJuCQJAcn2YveYPCGgW2+BjweIMnh9ILAYz+StIKmFgRVdStwKnARcB292UHXJDkzyTHdZi8Dnp/kSuCDwHOqqqbVkyRpR3tOs3hVbaQ3CNy/7Iy++9cCvzrNHiRJi5v1YLEkacYMAklqnEEgSY0zCCSpcQaBJDXOIJCkxhkEktQ4g0CSGmcQSFLjDAJJapxBIEmNMwgkqXEGgSQ1ziCQpMYZBJLUOINAkhpnEEhS4wwCSWqcQSBJjTMIJKlxBoEkNc4gkKTGGQSS1DiDQJIaZxBIUuMMAklqnEEgSY0zCCSpcQaBJDXOIJCkxhkEktQ4g0CSGmcQSFLjDAJJatxUgyDJuiTXJ9mS5PQFtvmdJNcmuSbJB6bZjyRpRyMFQZL/nuQpSUYOjiR7AOcCRwNrgBOSrBnY5hDglcCvVtUDgdNGrS9JmoxRP9jfDDwT+HKSs5M8YITnHAVsqaobqurHwPnAsQPbPB84t6q+C1BVN4/YjyRpQkYKgqr6ZFU9C3gY8BXgk0k+m+TkJLdf4Gn7Azf2Pd7aLet3KHBokn9OcmmSdeO1L0larnEO9dwLeA7wPOBy4I30guHvl/H6ewKHAI8FTgDeluTuQ177lCSbk2zetm3bMl5OkjRo1DGC/wH8L+DOwG9W1TFVdUFVvQi4ywJPuwk4oO/x6m5Zv63Ahqr6SVX9H+BL9ILhNqpqfVWtraq1q1atGqVlSdKIRt0jeFtVramqP6+qbwAkuQNAVa1d4DmbgEOSHJxkL+B4YMPANh+htzdAkn3pHSq6Yax3IElallGD4Kwhy/5lsSdU1a3AqcBFwHXAhVV1TZIzkxzTbXYR8O0k1wKXAH9QVd8esSdJ0gTsudjKJPehN8B7pyQPBdKtuhu9w0SLqqqNwMaBZWf03S/gpd1NkjQDiwYB8CR6A8Srgdf3Lf8+8IdT6kmStIIWDYKqOg84L8nTqurDK9STJGkFLXVo6NlV9T7goCQ7HL6pqtcPeZokaRey1KGhvbs/F5oiKknaxS11aOhvuj9fszLtSJJW2lKHht602PqqevFk25EkrbSlDg1dtiJdSJJmZpRZQ5Kk3dhSh4beUFWnJfmfQA2ur6pjhjxNkrQLWerQ0Hu7P/9i2o1IkmZjqUNDl3V/fro7cdxh9PYMru8uNiNJ2sUttUcAQJKnAG8F/pXe+YYOTvJ7VfXxaTYnSZq+kYIA+EvgcVW1BSDJLwMfAwwCSdrFjXoa6u9vD4HODfROPCdJ2sUtNWvot7u7m5NsBC6kN0bwDHoXnpEk7eKWOjT0m333vwn8Wnd/G3CnqXQkSVpRS80aOnmlGpEkzcaos4buCDwXeCBwx+3Lq+p3p9SXJGmFjDpY/F7gPvSuWPZpelcsc7BYknYDowbB/avqVcD/684/9BTgEdNrS5K0UkYNgp90f96S5EHAPsC9p9OSJGkljfqDsvVJ7gG8CthA74plr5paV5KkFTNSEFTV27u7nwb+0/TakSSttJEODSW5V5K/SvKFJJcleUOSe027OUnS9I06RnA+cDPwNODpwLeAC6bVlCRp5Yw6RnDfqvqTvsdnJTluGg1JklbWqHsEFyc5PsntutvvABdNszFJ0spY6qRz36d3krkApwHv61bdDvgB8PvTbE6SNH1LnWvorivViCRpNkYdIyDJMcBjuoefqqqPTqclSdJKGnX66NnAS4Bru9tLkvz5NBuTJK2MUfcIngwcUVU/A0hyHnA58MppNSZJWhmjzhoCuHvf/X0m3IckaUZG3SP4M+DyJJfQm0H0GOD0qXUlSVoxSwZBktsBPwMeCTy8W/yKqvq3aTYmSVoZSx4a6sYFXl5V36iqDd1tpBBIsi7J9Um2JFlwDyLJ05JUkrVj9C5JmoBRxwg+meT3kxyQ5J7bb4s9IckewLnA0cAa4IQka4Zsd1d6M5I+N2bvkqQJGHWM4Dh6vzB+wcDyxU5JfRSwpapuAEhyPnAsvemn/f4EOAf4gxF7kSRN0Kh7BGvofbu/ErgC+Ct6F7JfzP7AjX2Pt3bLfi7Jw4ADqupjixVKckqSzUk2b9u2bcSWJUmjGDUIzgMOB95ELwTWdMt2WjcI/XrgZUttW1Xrq2ptVa1dtWrVcl5WkjRg1ENDD6qq/uP7lyQZPMQz6CbggL7Hq7tl290VeBDwqSQA9wE2JDmmqjaP2JckaZlG3SP4QpJHbn+Q5BHAUh/Wm4BDkhycZC/geHrXOwagqr5XVftW1UFVdRBwKWAISNIKG3WP4Ejgs0m+1j0+ELg+yReBqqpfGXxCVd2a5FR61y3YA3hnVV2T5Exgc1VtGHyOJGnljRoE63ameFVtBDYOLDtjgW0fuzOvIUlanpGCoKq+Ou1GJEmzMc5J5yRJuyGDQJIaZxBIUuMMAklqnEEgSY0zCCSpcQaBJDXOIJCkxhkEktQ4g0CSGmcQSFLjDAJJapxBIEmNMwgkqXEGgSQ1ziCQpMYZBJLUOINAkhpnEEhS4wwCSWqcQSBJjTMIJKlxBoEkNc4gkKTGGQSS1DiDQJIaZxBIUuMMAklqnEEgSY0zCCSpcQaBJDXOIJCkxhkEktS4qQZBknVJrk+yJcnpQ9a/NMm1Sa5K8g9J7jfNfiRJO5paECTZAzgXOBpYA5yQZM3AZpcDa6vqV4APAa+dVj+SpOGmuUdwFLClqm6oqh8D5wPH9m9QVZdU1Q+7h5cCq6fYjyRpiGkGwf7AjX2Pt3bLFvJc4ONT7EeSNMSes24AIMmzgbXAry2w/hTgFIADDzxwBTuTpN3fNPcIbgIO6Hu8ult2G0meAPwRcExV/cewQlW1vqrWVtXaVatWTaVZSWrVNINgE3BIkoOT7AUcD2zo3yDJQ4G/oRcCN0+xF0nSAqYWBFV1K3AqcBFwHXBhVV2T5Mwkx3SbvQ64C/C3Sa5IsmGBcpKkKZnqGEFVbQQ2Diw7o+/+E6b5+pKkpfnLYklqnEEgSY0zCCSpcQaBJDXOIJCkxhkEktQ4g0CSGmcQSFLjDAJJapxBIEmNm4vTUEu7k4NO/9iynv+Vs58yoU6k0TQVBP4DlaQdeWhIkhpnEEhS4wwCSWpcU2ME0kLmefxoOb05rjVf5vXvmXsEktQ49wiWwW9qknYH7hFIUuMMAklqnEEgSY0zCCSpcQaBJDXOWUNSQ5zppmEMAu2y/FCTJsMgmBN+qEmaFYNAkhbRwpc0B4slqXEGgSQ1ziCQpMYZBJLUOINAkhpnEEhS4wwCSWqcvyPYDbUw71nS5Ew1CJKsA94I7AG8varOHlh/B+A9wJHAt4Hjquor0+xJs2VI7T7m9fq74N+zcU3t0FCSPYBzgaOBNcAJSdYMbPZc4LtVdX/gvwHnTKsfSdJw0xwjOArYUlU3VNWPgfOBYwe2ORY4r7v/IeDxSTLFniRJA1JV0ymcPB1YV1XP6x7/F+ARVXVq3zZXd9ts7R7/a7fNtwZqnQKc0j18AHD9VJqGfYFvLbnVyteadL0Wak26Xgu1Jl2vhVqTrjfp3vrdr6pWDVuxSwwWV9V6YP20XyfJ5qpaO2+1Jl2vhVqTrtdCrUnXa6HWpOtNurdRTfPQ0E3AAX2PV3fLhm6TZE9gH3qDxpKkFTLNINgEHJLk4CR7AccDGwa22QCc1N1/OvCPNa1jVZKkoaZ2aKiqbk1yKnARvemj76yqa5KcCWyuqg3AO4D3JtkCfIdeWMzSJA8/TfpQ1rz2Nq+1Jl2vhVqTrtdCrUnXm/oh8GGmNlgsSdo1eIoJSWqcQSBJjTMIJKlxBoEkNW6X+EHZtHSnszgK2L9bdBPw+UlOYU1yWFX97zGfsw+wbqCvi6rqlgn29cSq+vudeN5c9pbkMHqnLOnva0NVXTfBvk6uqndNqp40L5qdNZTkN4A3A1/mFz90Ww3cH3hBVV08odf5WlUdOMb2JwKvBi4e6OuJwGuq6j2z6Guee0vyCuAEeuez2trX1/HA+YNnvV2pvvqeN5fh2T1vLgN0JfpaRm9PAp460NvfVdUnJtjXGVV15qTqLfl6DQfBdcDRg6e9TnIwsLGqDh+j1psWWgWcVFV3G6PW9fTOt3TLwPJ7AJ+rqkPHqDX4A77+vn69qvYetdY895bkS8ADq+onA8v3Aq6pqkPGqHXVIn0dWlV3GLVWV28uw7N7zlwG6Er1tZO9vQE4lN7p8/t7OxH4clW9ZBZ9LVfLh4b25Bf/I/vdBNx+zFonAy8D/mPIuhPGrBVgWDr/rFs3jkcDzwZ+MOQ1jhqz1vbnzWNvPwN+CfjqwPL7duvGsR/wJOC7Q/r67Ji1AP4IOHKh8KT3gTKSJcLzXjvR23MZHqCvB64BRv7AXSJA95tVX1Po7cnDvvAkuQD4EjByECT5v4v0dacx+1qWloPgncCmJOcDN3bLDqD3reMdY9baBFxdVTt8UCT54zFr/SnwhSQX9/V1IL1vkH8yZq1LgR9W1aeH9LUzZ3Cd195OA/4hyZcH+ro/cOpCT1rAR4G7VNUVQ/r61Ji1YH7Dc3sP8xigk+xr0r39KMnDq2rTwPKHAz8as9YtwMOr6puDK5LcuOPm09PsoSGA7kI5x7Djcchrx6xzT+BHVfXDCfV1D3p/cQePKQ/+RV5x89pbktux48D/pqr66ey6giQnAWfQOzS0Q3hW1bvHqPVx4LVVdcmQdZ+pqseM2ds64K/pjZPtEKDjHPNO8g7gXVX1T0PWfaCqnjmLvqbQ28OAtwB35RdHFA4Avge8sKouG6PWWfQ+bz4/ZN05VfWKUWstV9NBsF33QU5VfWeeas2rJPvR94E77BvNLGotUP8uVTX4DXpFa81reMJcB+hc9rVdkvtw27+3/zbLfpar2SBIciDwWuDX6aV5gLsB/wicPs61k/tqPZ7e7t5O11ridb5YVQ+eVa0kRwBvpXe68K303udqeu/5BVX1hTFqPZTeN6t9uO0g6ti1lnidiQ26LafWrhSe3WvMNEAnPbV7XqeKr0StUbQ8RnAB8AbgWdu/ZaR3neVn0Jut8MhZ1Ery2wutAu4zRk8TrdV5N/B7VfW5gdd5JPAu4CFj1HrXpGoleelCq4C7jNHTRGt19Y5gSHgmuYUJhefO1BrBtfQOx6x4rcWmdicZe2r3pOst4mIm999skrWW1HIQ7FtVF/Qv6D7Ez08y7sDnJGtdALyf4QOMd5xhLYC9Bz+4Aarq0iRjTUWdcK0/A14H3Dpk3bi/np9kLZjT8OyeN68B+kbgCQtN7QZGnto96XpLTBW/+zhNTbLWcrUcBJcleTNwHredNXQScPkMa10F/EVVXT24IskTZlgL4ONJPkZvymP/+zwRGPfHNJOs9QXgI8MG6pI8b4a1YH7DE+Y3QCc5tXvS9SY5VXyStZal5SA4kd585dcwMGuI8aePTrLWacBC84t/a4a1qKoXJzmaHX/xeW5VbZxVLXr/oBa6xOm413+dZC2Y3/CE+Q3QSU7tnnS9SU4Vn2StZWl2sFhaKQsE3oadCLxJ13oA8J2q2jZk3X7jDEJPslb3nMMZ/j7Hmto96XqTnCo+6Wnny+ql1SBIsie9b/FPZeCcIcA7Bn/VOINav0XvRzVzUWuE11pfVadYS9r1tBwEH6Q3VfE8bnvOkJOAe1bVcdbaod49F1oFXFlVq621Q719gFfS+za6H72B+5vphfHZg6eeWKlaA/WeCtx7Qr0tu9YSr/Pxqjp6ErUmXW9ea42i5TGCI2vHc4ZsBS5N7yRm1trRNno/++8/NUJ1j+9traEupPd7ksdt/9FR92Ok53TrfmNGtfrrPXag3knL6G3Ztbpf7w5dBRwxRk8TrzevtZar5SD4TpJnAB+uqp/Bz3/N+Ax2PCeJtXpuAB5fVV8bXJHxz43SQi2Ag6rqnP4F3Qfl2UlOnmGtxeqdk+R3Z1hrE/BpbhvG2919zFqTrjevtZanqpq8AQfRm2d/M72zBn6pu38BcLC1htZ7IfCQBda9yFpDn3Mx8HJgv75l+wGvAD45q1rz3BtwNXDIAutu3In3ObF681prubdmxwhgwZkEf1c7cfGLFmp19SZ2wZBGat0DOL2rt/3Q0jfpTS0+u8Y439Aka81zb0meDnyxqnY4C22Sp1bVR0atNel681pruZq9ZnF6F7/4AL3jv5/rbgAfTHK6tYbWezm9U2YE+Hx3y072ttvXAqiq71bVK6rqsKq6Z3c7vHpnlnzqrGrNc29V9aFhH46de4xTa9L15rXWsq3k7sc83egdJrn9kOV70bvSkLV2kd7mtdYIr/W1eaw1z735Pqdza3mweJIXv2ih1jz3Nq+1yASvjjXJWpOuN6+1Jl1vXmstV8tBcBqTu6pVC7Xmubd5rQWTvTrWpC+jOa+9+T537n3utGaDoKo+keRQJnDxixZqzXNv81qrM8lLX076Mprz2pvvc+fe505retaQJKnhWUOSpB6DQJIaZxCoOUkOSjLsYj1vT7Kmu/+HI9Q5LcmdF1n/83rSPHOMQM1JchDw0ap60CLb/KCqFr3EYpKvAGur6ltD1u2xk4PL0opzj0Ct2jPJ+5Ncl+RDSe6c5FNJ1iY5G7hTkiu6bfZO8rEkVya5OslxSV5M7/cGlyS5BHrhkeQvk1wJPGp7vb51f9rVuDTJft3yX+4efzHJWUl+0C2/b5LPdD1cneTRs/nPpBYYBGrVA4A3V9Xh9C7n+YLtK6rqdODfq+qIqnoWsA74elU9pNuL+ERVvQn4Or1TQj+ue+rewOe67f5p4PX2Bi6tqocAnwGe3y1/I/DGqnowt72u7jOBi6rqCHoXpb9iUm9cGmQQqFU3VtU/d/ffB/znRbb9IvDEJOckeXRVfW+B7X4KfHiBdT+mN28c4DJ6Z4YFeBTwt939D/Rtvwk4Ob1r1z64qr6/SH/SshgEatXg4NiCg2VV9SXgYfQC4awkZyyw6Y8WGRf4Sf1iQO6nLPFjzqr6DPAYej9me3eSExfbXloOg0CtOjDJo7r7zwQGD+X8JMntAZL8EvDDqnof8Dp6oQDwfeCuy+zjUuBp3f3jty9Mcj/gm1X1NuDtfa8pTZxBoFZdD7wwyXX0Tvn7loH164GrkrwfeDDw+SRXAK8Gzurb5hPbB4t30mnAS7sTkN0f2H7Y6bHAlUkuB46jN5YgTYXTR6UZ6n6H8O9VVUmOB06oqmNn3Zfa0uxJ56Q5cSTw10kC3AKMe31fadncI5CkxjlGIEmNMwgkqXEGgSQ1ziCQpMYZBJLUOINAkhr3/wG9BrEB6Stj1gAAAABJRU5ErkJggg==\n",
-                        "text/plain": [
-                            "<Figure size 432x288 with 1 Axes>"
-                        ]
-                    },
-                    "metadata": {
-                        "needs_background": "light"
-                    },
-                    "output_type": "display_data"
-                }
-            ],
-            "source": [
-                "# h_tgt=2\n",
-                "# state_prep_circ = Circuit().h(h_tgt)\n",
-                "\n",
-                "# result = qft.run_quantum_fourier_transform(\n",
-                "#     n_qubits=4,\n",
-                "#     n_shots=1000,\n",
-                "#     state_prep_circ=state_prep_circ,\n",
-                "#     device=device\n",
-                "# )\n",
-                "\n",
-                "# probabilities = result.values[0]\n",
-                "# plot_bitstrings_formatted(probabilities)\n",
-                "# plt.ylim([0, 1])"
-            ]
-        },
-        {
-            "cell_type": "markdown",
-            "id": "94558d07",
-            "metadata": {},
-            "source": [
-                "## Example 3"
-            ]
-        },
-        {
-            "cell_type": "code",
-            "execution_count": 11,
-            "id": "26b846e7",
-            "metadata": {
-                "scrolled": true
-            },
-            "outputs": [
-                {
-                    "data": {
-                        "image/png": "iVBORw0KGgoAAAANSUhEUgAAAYIAAAEaCAYAAAAcz1CnAAAAOXRFWHRTb2Z0d2FyZQBNYXRwbG90bGliIHZlcnNpb24zLjUuMSwgaHR0cHM6Ly9tYXRwbG90bGliLm9yZy/YYfK9AAAACXBIWXMAAAsTAAALEwEAmpwYAAAX4klEQVR4nO3de7RkdXnm8e8jiBdUvNCioUGYCEKrEbVFXRmNRo2NroCJGml1gcRI1lJUliaKyYgRSQKaOGqCmvaKVyCamB5thZigTmLAbuQOg/YwKo1G2hujY4yi7/xRu7WornNOVZ+qU9X8vp+1anXVvrz1VtPUU3vv3947VYUkqV23m3UDkqTZMggkqXEGgSQ1ziCQpMYZBJLUOINAkho3tSBI8u4kNyW5aoH5SfKWJFuTXJHkYdPqRZK0sGluEbwXWLfI/KOAQ7rHicDbptiLJGkBUwuCqvoc8J1FFjkGeF/1XATcPcl9p9WPJGm4WR4j2B+4oe/1tm6aJGkF7TnrBkaR5ER6u4/Ye++9H37YYYfNuKPJu/LGm3d53Qfvv88EO5F0W3TJJZd8q6pWDZs3yyC4ETig7/XqbtpOqmoDsAFg7dq1tWXLlul3t8IOOuUTu7zuljOeOsFOJN0WJfnqQvNmuWtoI3BcN3roUcDNVfWNGfYjSU2a2hZBkg8DjwP2TbINeA1we4CqejuwCXgKsBX4IXDCtHqRJC1sakFQVeuXmF/Ai6b1/pKk0XhmsSQ1ziCQpMYZBJLUOINAkhpnEEhS4wwCSWqcQSBJjTMIJKlxBoEkNc4gkKTGGQSS1DiDQJIaZxBIUuMMAklqnEEgSY0zCCSpcQaBJDXOIJCkxhkEktQ4g0CSGmcQSFLjDAJJapxBIEmNMwgkqXEGgSQ1ziCQpMYZBJLUOINAkhpnEEhS4wwCSWqcQSBJjTMIJKlxBoEkNc4gkKTGGQSS1LipBkGSdUmuS7I1ySlD5h+Y5MIklya5IslTptmPJGlnUwuCJHsAZwFHAWuA9UnWDCz234DzquqhwLHAW6fVjyRpuGluERwJbK2q66vqx8A5wDEDyxRwt+75PsDXp9iPJGmIaQbB/sANfa+3ddP6/Qnw3CTbgE3Ai4cVSnJiki1Jtmzfvn0avUpSs2Z9sHg98N6qWg08BXh/kp16qqoNVbW2qtauWrVqxZuUpNuyaQbBjcABfa9Xd9P6PR84D6Cq/g24I7DvFHuSJA2YZhBsBg5JcnCSvegdDN44sMzXgCcAJDmcXhC470eSVtDUgqCqbgFOAs4HrqU3OujqJKclObpb7OXAC5JcDnwYeF5V1bR6kiTtbM9pFq+qTfQOAvdPO7Xv+TXAr06zB0nS4mZ9sFiSNGMGgSQ1ziCQpMYZBJLUOINAkhpnEEhS4wwCSWqcQSBJjTMIJKlxBoEkNc4gkKTGGQSS1DiDQJIaZxBIUuMMAklqnEEgSY0zCCSpcQaBJDXOIJCkxhkEktQ4g0CSGmcQSFLjDAJJapxBIEmNMwgkqXEGgSQ1ziCQpMYZBJLUOINAkhpnEEhS4wwCSWqcQSBJjTMIJKlxBoEkNW6qQZBkXZLrkmxNcsoCy/xOkmuSXJ3kQ9PsR5K0s5GCIMnfJXlqkpGDI8kewFnAUcAaYH2SNQPLHAK8CvjVqnogcPKo9SVJkzHqF/tbgWcDX05yRpIHjLDOkcDWqrq+qn4MnAMcM7DMC4Czquq7AFV104j9SJImZKQgqKpPV9VzgIcBXwE+neTzSU5IcvsFVtsfuKHv9bZuWr9DgUOT/GuSi5KsG699SdJyjbOr517A84DfAy4F3kwvGP5xGe+/J3AI8DhgPfCOJHcf8t4nJtmSZMv27duX8XaSpEGjHiP4e+B/AncGfrOqjq6qc6vqxcBdFljtRuCAvteru2n9tgEbq+onVfV/gC/RC4ZbqaoNVbW2qtauWrVqlJYlSSMadYvgHVW1pqr+vKq+AZDkDgBVtXaBdTYDhyQ5OMlewLHAxoFlPkZva4Ak+9LbVXT9WJ9AkrQsowbB6UOm/dtiK1TVLcBJwPnAtcB5VXV1ktOSHN0tdj7w7STXABcCf1hV3x6xJ0nSBOy52Mwk96F3gPdOSR4KpJt1N3q7iRZVVZuATQPTTu17XsDLuockaQYWDQLgyfQOEK8G3tg3/fvAH02pJ0nSClo0CKrqbODsJE+vqo+uUE+SpBW01K6h51bVB4CDkuy0+6aq3jhkNUnSbmSpXUN7d38uNERUkrSbW2rX0N90f752ZdqRJK20pXYNvWWx+VX1ksm2I0laaUvtGrpkRbqQJM3MKKOGJEm3YUvtGnpTVZ2c5H8ANTi/qo4espokaTey1K6h93d//sW0G5EkzcZSu4Yu6f78bHfhuMPobRlc191sRpK0m1tqiwCAJE8F3g78b3rXGzo4ye9X1Sen2ZwkafpGCgLgL4HHV9VWgCS/DHwCMAgkaTc36mWov78jBDrX07vwnCRpN7fUqKHf7p5uSbIJOI/eMYJn0rvxjCRpN7fUrqHf7Hv+TeDXuufbgTtNpSNJ0opaatTQCSvViCRpNkYdNXRH4PnAA4E77pheVb87pb4kSStk1IPF7wfuQ++OZZ+ld8cyDxZL0m3AqEFw/6p6NfD/uusPPRV45PTakiStlFGD4Cfdn99L8iBgH+De02lJkrSSRj2hbEOSewCvBjbSu2PZq6fWlSRpxYwUBFX1zu7pZ4H/Mr12JEkrbaRdQ0nuleSvknwxySVJ3pTkXtNuTpI0faMeIzgHuAl4OvAM4FvAudNqSpK0ckY9RnDfqnpd3+vTkzxrGg1JklbWqFsEFyQ5NsntusfvAOdPszFJ0spY6qJz36d3kbkAJwMf6GbdDvgB8AfTbE6SNH1LXWvorivViCRpNkY9RkCSo4HHdi8/U1Ufn05LkqSVNOrw0TOAlwLXdI+XJvnzaTYmSVoZo24RPAU4oqp+BpDkbOBS4FXTakyStDJGHTUEcPe+5/tMuA9J0oyMukXwZ8ClSS6kN4LoscApU+tKkrRilgyCJLcDfgY8CnhEN/mVVfXv02xMkrQyltw11B0XeEVVfaOqNnaPkUIgybok1yXZmmTBLYgkT09SSdaO0bskaQJGPUbw6SR/kOSAJPfc8VhshSR7AGcBRwFrgPVJ1gxZ7q70RiRdPGbvkqQJGPUYwbPonWH8woHpi12S+khga1VdD5DkHOAYesNP+70OOBP4wxF7kSRN0KhbBGvo/bq/HLgM+Ct6N7JfzP7ADX2vt3XTfi7Jw4ADquoTixVKcmKSLUm2bN++fcSWJUmjGDUIzgYOB95CLwTWdNN2WXcQ+o3Ay5datqo2VNXaqlq7atWq5bytJGnAqLuGHlRV/fv3L0wyuItn0I3AAX2vV3fTdrgr8CDgM0kA7gNsTHJ0VW0ZsS9J0jKNukXwxSSP2vEiySOBpb6sNwOHJDk4yV7AsfTudwxAVd1cVftW1UFVdRBwEWAISNIKG3WL4OHA55N8rXt9IHBdkiuBqqpfGVyhqm5JchK9+xbsAby7qq5Ochqwpao2Dq4jSVp5owbBul0pXlWbgE0D005dYNnH7cp7SJKWZ6QgqKqvTrsRSdJsjHPROUnSbZBBIEmNMwgkqXEGgSQ1ziCQpMYZBJLUOINAkhpnEEhS4wwCSWqcQSBJjTMIJKlxBoEkNc4gkKTGGQSS1DiDQJIaZxBIUuMMAklqnEEgSY0zCCSpcQaBJDXOIJCkxhkEktQ4g0CSGmcQSFLjDAJJapxBIEmNMwgkqXEGgSQ1ziCQpMYZBJLUOINAkhpnEEhS4wwCSWrcVIMgybok1yXZmuSUIfNfluSaJFck+ack95tmP5KknU0tCJLsAZwFHAWsAdYnWTOw2KXA2qr6FeAjwOun1Y8kabhpbhEcCWytquur6sfAOcAx/QtU1YVV9cPu5UXA6in2I0kaYppBsD9wQ9/rbd20hTwf+OQU+5EkDbHnrBsASPJcYC3wawvMPxE4EeDAAw9cwc4k6bZvmlsENwIH9L1e3U27lSRPBP4YOLqq/nNYoaraUFVrq2rtqlWrptKsJLVqmkGwGTgkycFJ9gKOBTb2L5DkocDf0AuBm6bYiyRpAVMLgqq6BTgJOB+4Fjivqq5OclqSo7vF3gDcBfjbJJcl2bhAOUnSlEz1GEFVbQI2DUw7te/5E6f5/pKkpXlmsSQ1ziCQpMYZBJLUOINAkhpnEEhS4wwCSWqcQSBJjTMIJKlxBoEkNc4gkKTGGQSS1DiDQJIaZxBIUuMMAklqnEEgSY0zCCSpcQaBJDXOIJCkxhkEktQ4g0CSGmcQSFLjDAJJapxBIEmNMwgkqXEGgSQ1ziCQpMYZBJLUOINAkhpnEEhS4wwCSWqcQSBJjTMIJKlxBoEkNc4gkKTGGQSS1LipBkGSdUmuS7I1ySlD5t8hybnd/IuTHDTNfiRJO5taECTZAzgLOApYA6xPsmZgsecD362q+wP/HThzWv1Ikoab5hbBkcDWqrq+qn4MnAMcM7DMMcDZ3fOPAE9Ikin2JEkasOcUa+8P3ND3ehvwyIWWqapbktwM3Av4Vv9CSU4ETuxe/iDJdVPpGPYdfO85qbVovYy/HTWvn3PF/s6stSL1Wqg16XqT7q3f/RaaMc0gmJiq2gBsmPb7JNlSVWvnrdak67VQa9L1Wqg16Xot1Jp0vUn3Nqpp7hq6ETig7/XqbtrQZZLsCewDfHuKPUmSBkwzCDYDhyQ5OMlewLHAxoFlNgLHd8+fAfxzVdUUe5IkDZjarqFun/9JwPnAHsC7q+rqJKcBW6pqI/Au4P1JtgLfoRcWszTJ3U+T3pU1r73Na61J12uh1qTrtVBr0vWmvgt8mPgDXJLa5pnFktQ4g0CSGmcQSFLjDAJJatxucULZtHSXsziS3hnO0Duv4QuTHMKa5LCq+l9jrrMPsG6gr/Or6nsT7OtJVfWPu7DeXPaW5DB6lyzp72tjVV07wb5OqKr3TKqeNC+aHTWU5DeAtwJf5hcnuq0G7g+8sKoumND7fK2qDhxj+eOA1wAXDPT1JOC1VfW+WfQ1z70leSWwnt71rLb19XUscE5VnTGLvvrWm8vw7NabywBdib6W0duTgacN9PYPVfWpCfZ1alWdNql6S75fw0FwLXBUVX1lYPrBwKaqOnyMWm9ZaBZwfFXdbYxa1wGPHPySSHIP4OKqOnSMWoMn8PX39etVtfeotea5tyRfAh5YVT8ZmL4XcHVVHTJGrSsW6evQqrrDqLW6enMZnt06cxmgK9XXLvb2JuBQ4H0DvR0HfLmqXjqLvpar5V1De/KL/5D9bgRuP2atE4CXA/85ZN76MWsFGJbOP+vmjeMxwHOBHwx5jyPHrLVjvXns7WfALwFfHZh+327eOPYDngx8d0hfnx+zFsAfAw9fKDzpfaGMZInwvNcu9PZ8hgfoG4GrgZG/cJcI0P1m1dcUenvKsB88Sc4FvgSMHARJ/u8ifd1pzL6WpeUgeDewOck5/OIqqQfQ+9XxrjFrbQauqqqdviiS/MmYtf4U+GKSC/r6OpDeL8jXjVnrIuCHVfXZIX3tyhVc57W3k4F/SvLlgb7uD5w0Zq2PA3epqsuG9PWZMWvB/Ibnjh7mMUAn2deke/tRkkdU1eaB6Y8AfjRmre8Bj6iqbw7OSHLDzotPT7O7hgC6G+Uczc77Ia8Zs849gR9V1Q8n1Nc96P3DHdynPPgPecXNa29JbsfOB/43V9VPZ9cVJDkeOJXerqGdwrOq3jtGrU8Cr6+qC4fM+1xVPXbM3tYBf03vONlOATrOPu8k7wLeU1X/MmTeh6rq2bPoawq9PQx4G3BXfrFH4QDgZuBFVXXJGLVOp/d984Uh886sqleOWmu5mg6CHbovcqrqO/NUa14l2Y++L9xhv2hmUWuB+nepqsFf0Ctaa17DE+Y6QOeyrx2S3Idb/7v991n2s1zNBkGSA4HXA79OL80D3A34Z+CUwYPII9Z6Ar3NvV2utcT7XFlVD55VrSRHAG+nd7nwbfQ+52p6n/mFVfXFMWo9lN4vq3249UHUsWst8T4TO+i2nFq7U3h27zHTAJ300O55HSq+ErVG0fIxgnOBNwHP2fErI737LD+T3miFR82iVpLfXmgWcJ8xepporc57gd+vqosH3udRwHuAh4xR6z2TqpXkZQvNAu4yRk8TrdXVO4Ih4Znke0woPHel1giuobc7ZsVrLTa0O8nYQ7snXW8RFzC5v7NJ1lpSy0Gwb1Wd2z+h+xI/J8m4Bz4nWetc4IMMP8B4xxnWAth78IsboKouSjLWUNQJ1/oz4A3ALUPmjXv2/CRrwZyGZ7fevAbom4EnLjS0Gxh5aPek6y0xVPzu4zQ1yVrL1XIQXJLkrcDZ3HrU0PHApTOsdQXwF1V11eCMJE+cYS2ATyb5BL0hj/2f8zhg3JNpJlnri8DHhh2oS/J7M6wF8xueML8BOsmh3ZOuN8mh4pOstSwtB8Fx9MYrv5aBUUOMP3x0krVOBhYaX/xbM6xFVb0kyVHsfMbnWVW1aVa16P0PtdAtTse9/+ska8H8hifMb4BOcmj3pOtNcqj4JGstS7MHi6WVskDgbdyFwJt0rQcA36mq7UPm7TfOQehJ1urWOZzhn3Osod2TrjfJoeKTHna+rF5aDYIke9L7Ff80Bq4ZArxr8KzGGdT6LXon1cxFrRHea0NVnWgtaffTchB8mN5QxbO59TVDjgfuWVXPstZO9e650Czg8qpaba2d6u0DvIrer9H96B24v4leGJ8xeOmJlao1UO9pwL0n1Nuyay3xPp+sqqMmUWvS9ea11ihaPkbw8Nr5miHbgIvSu4iZtXa2nd5p//2XRqju9b2tNdR59M4nefyOk466k5Ge1837jRnV6q/3uIF6xy+jt2XX6s7eHToLOGKMniZeb15rLVfLQfCdJM8EPlpVP4Ofn834THa+Jom1eq4HnlBVXxuckfGvjdJCLYCDqurM/gndF+UZSU6YYa3F6p2Z5HdnWGsz8FluHcY73H3MWpOuN6+1lqeqmnwAB9EbZ38TvasGfql7fi5wsLWG1nsR8JAF5r3YWkPXuQB4BbBf37T9gFcCn55VrXnuDbgKOGSBeTfswuecWL15rbXcR7PHCGDBkQT/ULtw84sWanX1JnbDkEZq3QM4pau3Y9fSN+kNLT6jxrje0CRrzXNvSZ4BXFlVO12FNsnTqupjo9aadL15rbVczd6zOL2bX3yI3v7fi7sHwIeTnGKtofVeQe+SGQG+0D2yi73d5msBVNV3q+qVVXVYVd2zexxevStLPm1Wtea5t6r6yLAvx849xqk16XrzWmvZVnLzY54e9HaT3H7I9L3o3WnIWrtJb/Naa4T3+to81prn3vyc03m0fLB4kje/aKHWPPc2r7XIBO+ONclak643r7UmXW9eay1Xy0FwMpO7q1ULtea5t3mtBZO9O9akb6M5r735OXftc+6yZoOgqj6V5FAmcPOLFmrNc2/zWqszyVtfTvo2mvPam59z1z7nLmt61JAkqeFRQ5KkHoNAkhpnEKg5SQ5KMuxmPe9MsqZ7/kcj1Dk5yZ0Xmf/zetI88xiBmpPkIODjVfWgRZb5QVUteovFJF8B1lbVt4bM22MXDy5LK84tArVqzyQfTHJtko8kuXOSzyRZm+QM4E5JLuuW2TvJJ5JcnuSqJM9K8hJ65xtcmORC6IVHkr9Mcjnw6B31+ub9aVfjoiT7ddN/uXt9ZZLTk/ygm37fJJ/rergqyWNm89ekFhgEatUDgLdW1eH0buf5wh0zquoU4D+q6oiqeg6wDvh6VT2k24r4VFW9Bfg6vUtCP75bdW/g4m65fxl4v72Bi6rqIcDngBd0098MvLmqHsyt76v7bOD8qjqC3k3pL5vUB5cGGQRq1Q1V9a/d8w8A/3WRZa8EnpTkzCSPqaqbF1jup8BHF5j3Y3rjxgEuoXdlWIBHA3/bPf9Q3/KbgRPSu3ftg6vq+4v0Jy2LQaBWDR4cW/BgWVV9CXgYvUA4PcmpCyz6o0WOC/ykfnFA7qcscTJnVX0OeCy9k9nem+S4xZaXlsMgUKsOTPLo7vmzgcFdOT9JcnuAJL8E/LCqPgC8gV4oAHwfuOsy+7gIeHr3/NgdE5PcD/hmVb0DeGffe0oTZxCoVdcBL0pyLb1L/r5tYP4G4IokHwQeDHwhyWXAa4DT+5b51I6DxbvoZOBl3QXI7g/s2O30OODyJJcCz6J3LEGaCoePSjPUnYfwH1VVSY4F1lfVMbPuS21p9qJz0px4OPDXSQJ8Dxj3/r7SsrlFIEmN8xiBJDXOIJCkxhkEktQ4g0CSGmcQSFLjDAJJatz/B7x4eS8ZyQv2AAAAAElFTkSuQmCC\n",
-                        "text/plain": [
-                            "<Figure size 432x288 with 1 Axes>"
-                        ]
-                    },
-                    "metadata": {
-                        "needs_background": "light"
-                    },
-                    "output_type": "display_data"
-                }
-            ],
-            "source": [
-                "# circ = Circuit()\n",
-                "# circ.h(range(n_qubits))\n",
-                "# for ii in range(n_qubits - 1):\n",
-                "#     circ.rz(ii+1, np.pi/(2**ii))\n",
-                "\n",
-                "# result = qft.run_quantum_fourier_transform(\n",
-                "#     n_qubits=4,\n",
-                "#     n_shots=1000,\n",
-                "#     state_prep_circ=circ,\n",
-                "#     inverse=True, # inverse-qft\n",
-                "#     device=device\n",
-                "# )\n",
-                "\n",
-                "# probabilities = result.values[0]\n",
-                "# plot_bitstrings_formatted(probabilities)\n",
-                "# plt.ylim([0, 1])"
-            ]
-        },
-        {
-            "cell_type": "code",
-            "execution_count": 12,
-            "id": "99277828",
-            "metadata": {},
-            "outputs": [
-                {
-                    "name": "stdout",
-                    "output_type": "stream",
-                    "text": [
-                        "Task Summary for device\n",
-                        "{'arn:aws:braket:::device/quantum-simulator/amazon/sv1': {'shots': 3000, 'tasks': {'COMPLETED': 3}, 'execution_duration': datetime.timedelta(microseconds=19000), 'billed_execution_duration': datetime.timedelta(seconds=9)}}\n"
-                    ]
-                }
-            ],
-            "source": [
-                "tracker.stop()\n",
-                "print(\"Task Summary for device\")\n",
-                "print(tracker.quantum_tasks_statistics())"
-            ]
-        }
-    ],
-    "metadata": {
-        "kernelspec": {
-            "display_name": "Python 3 (ipykernel)",
-            "language": "python",
-            "name": "python3"
-        },
-        "language_info": {
-            "codemirror_mode": {
-                "name": "ipython",
-                "version": 3
-            },
-            "file_extension": ".py",
-            "mimetype": "text/x-python",
-            "name": "python",
-            "nbconvert_exporter": "python",
-            "pygments_lexer": "ipython3",
-            "version": "3.9.7"
-        }
-    },
-    "nbformat": 4,
-    "nbformat_minor": 5
-=======
+
  "cells": [
   {
    "cell_type": "markdown",
@@ -490,7 +25,11 @@
    "metadata": {},
    "outputs": [],
    "source": [
+    "from notebook_plotting import plot_bitstrings_formatted\n",
     "import matplotlib.pyplot as plt\n",
+    "\n",
+    "%matplotlib inline\n",
+    "\n",
     "import numpy as np\n",
     "from braket.circuits import Circuit\n",
     "from braket.devices import LocalSimulator\n",
@@ -596,7 +135,8 @@
     "    device=LocalSimulator()\n",
     ")\n",
     "probabilities = task.result().values[0]\n",
-    "qft_module.plot_bitstrings(probabilities)"
+    "plot_bitstrings_formatted(probabilities)\n",
+    "plt.ylim([0, 1])"
    ]
   },
   {
@@ -640,7 +180,8 @@
     ")\n",
     "\n",
     "probabilities = task.result().values[0]\n",
-    "qft_module.plot_bitstrings(probabilities)"
+    "plot_bitstrings_formatted(probabilities)\n",
+    "plt.ylim([0, 1])"
    ]
   },
   {
@@ -685,7 +226,8 @@
     ")\n",
     "\n",
     "probabilities = task.result().values[0]\n",
-    "qft_module.plot_bitstrings(probabilities)"
+    "plot_bitstrings_formatted(probabilities)\n",
+    "plt.ylim([0, 1])"
    ]
   },
   {
@@ -748,7 +290,8 @@
     "# )\n",
     "\n",
     "# probabilities = task.result().values[0]\n",
-    "# qft_module.plot_bitstrings(probabilities)"
+    "# plot_bitstrings_formatted(probabilities)\n",
+    "# plt.ylim([0, 1])"
    ]
   },
   {
@@ -792,7 +335,8 @@
     "# )\n",
     "\n",
     "# probabilities = task.result().values[0]\n",
-    "# qft_module.plot_bitstrings(probabilities)"
+    "# plot_bitstrings_formatted(probabilities)\n",
+    "# plt.ylim([0, 1])"
    ]
   },
   {
@@ -839,7 +383,8 @@
     "# )\n",
     "\n",
     "# probabilities = task.result().values[0]\n",
-    "# qft_module.plot_bitstrings(probabilities)"
+    "# plot_bitstrings_formatted(probabilities)\n",
+    "# plt.ylim([0, 1])"
    ]
   },
   {
@@ -885,5 +430,4 @@
  },
  "nbformat": 4,
  "nbformat_minor": 5
->>>>>>> 1e6bb998
 }